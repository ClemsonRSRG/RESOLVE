--- conflicted
+++ resolved
@@ -410,35 +410,7 @@
     // ===========================================================
 
     /**
-<<<<<<< HEAD
-     * <p>Replace the formal with the actual variables
-=======
-     * <p>An helper method that performs the substitution on all the
-     * {@link Exp} in the {@link Sequent}.</p>
-     *
-     * @param s The original {@link Sequent}.
-     * @param substitutions A map of substitutions.
-     *
-     * @return A modified {@link Sequent}.
-     */
-    private Sequent createReplacementSequent(Sequent s, Map<Exp, Exp> substitutions) {
-        List<Exp> newAntecedents = new ArrayList<>();
-        List<Exp> newConsequents = new ArrayList<>();
-
-        for (Exp antencedent : s.getAntecedents()) {
-            newAntecedents.add(antencedent.substitute(substitutions));
-        }
-
-        for (Exp consequent : s.getConcequents()) {
-            newConsequents.add(consequent.substitute(substitutions));
-        }
-
-        return new Sequent(s.getLocation(), newAntecedents, newConsequents);
-    }
-
-    /**
      * <p>An helper method that replaces the formal with the actual variables
->>>>>>> 54fb630c
      * inside the requires clause.</p>
      *
      * @param requires The requires clause.
