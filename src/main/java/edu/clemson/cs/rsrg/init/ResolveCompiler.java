--- conflicted
+++ resolved
@@ -13,14 +13,7 @@
 package edu.clemson.cs.rsrg.init;
 
 import edu.clemson.cs.r2jt.rewriteprover.ProverListener;
-<<<<<<< HEAD
-import edu.clemson.cs.rsrg.statushandling.StdErrHandler;
-=======
-import edu.clemson.cs.r2jt.translation.CTranslator;
-import edu.clemson.cs.r2jt.translation.JavaTranslator;
-import edu.clemson.cs.r2jt.vcgeneration.VCGenerator;
 import edu.clemson.cs.rsrg.statushandling.SystemStdHandler;
->>>>>>> 0944ea6a
 import edu.clemson.cs.rsrg.statushandling.StatusHandler;
 import edu.clemson.cs.rsrg.statushandling.exception.CompilerException;
 import edu.clemson.cs.rsrg.statushandling.exception.FlagDependencyException;
@@ -251,14 +244,8 @@
             // YS - The status handler object might have changed.
             statusHandler = compileEnvironment.getStatusHandler();
             statusHandler.error(null, e.getMessage());
-<<<<<<< HEAD
             if (compileEnvironment.flags.isFlagSet(FLAG_DEBUG_STACK_TRACE)) {
                 statusHandler.printStackTrace(e);
-=======
-            if (compileEnvironment.flags.isFlagSet(FLAG_DEBUG_STACK_TRACE)
-                    && statusHandler instanceof SystemStdHandler) {
-                e.printStackTrace();
->>>>>>> 0944ea6a
             }
             statusHandler.stopLogging();
         }
