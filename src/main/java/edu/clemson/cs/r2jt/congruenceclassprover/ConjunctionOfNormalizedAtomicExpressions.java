/**
 * ConjunctionOfNormalizedAtomicExpressions.java
 * ---------------------------------
 * Copyright (c) 2014
 * RESOLVE Software Research Group
 * School of Computing
 * Clemson University
 * All rights reserved.
 * ---------------------------------
 * This file is subject to the terms and conditions defined in
 * file 'LICENSE.txt', which is part of this source code package.
 */
package edu.clemson.cs.r2jt.congruenceclassprover;

<<<<<<< HEAD
import edu.clemson.cs.r2jt.proving.absyn.*;
import edu.clemson.cs.r2jt.proving.immutableadts.ArrayBackedImmutableList;
import edu.clemson.cs.r2jt.proving.immutableadts.ImmutableList;
import edu.clemson.cs.r2jt.proving2.model.Theorem;
import edu.clemson.cs.r2jt.typeandpopulate.MTFunction;
=======
import edu.clemson.cs.r2jt.rewriteprover.absyn.*;
import edu.clemson.cs.r2jt.rewriteprover.immutableadts.ArrayBackedImmutableList;
import edu.clemson.cs.r2jt.rewriteprover.immutableadts.ImmutableList;
>>>>>>> 11815caf
import edu.clemson.cs.r2jt.typeandpopulate.MTType;

import java.lang.reflect.Array;
import java.util.*;

/**
 * Created by mike on 4/3/2014.
 */
public class ConjunctionOfNormalizedAtomicExpressions {

    private final Registry m_registry;
    private final List<NormalizedAtomicExpressionMapImpl> m_exprList;
    protected long m_timeToEnd = -1;
    private final List<NormalizedAtomicExpressionMapImpl> m_removedExprList;
    protected boolean m_evaluates_to_false = false;
    private int f_num = 0;
    private String m_current_justification = "";

    /**
     * @param registry the Registry symbols contained in the conjunction will
     * reference. This class will add entries to the registry if needed.
     */
    public ConjunctionOfNormalizedAtomicExpressions(Registry registry) {
        m_registry = registry;
        m_exprList = new LinkedList<NormalizedAtomicExpressionMapImpl>();
        m_removedExprList = new LinkedList<NormalizedAtomicExpressionMapImpl>();
    }

    protected int size() {
        return m_exprList.size();
    }

    protected void findNAE(SearchBox box) {
        NormalizedAtomicExpressionMapImpl translQuery = box.m_translated;
        int lowerBound = Collections.binarySearch(m_exprList, translQuery);
        // if it exists in the list...
        if (lowerBound >= 0 && lowerBound < m_exprList.size()) {
            box.lowerBound = lowerBound;
            box.upperBound = lowerBound;
            box.currentIndex = lowerBound;
            box.directMatch = true;
            return;
        }
        lowerBound = -lowerBound - 1;
        NormalizedAtomicExpressionMapImpl ubExpr =
                translQuery.incrementLastKnown();

        box.upperBound = m_exprList.size() - 1;
        box.lowerBound = lowerBound;
        box.currentIndex = lowerBound;
        box.directMatch = false;
    }

    protected NormalizedAtomicExpressionMapImpl getExprAtPosition(int position) {
        return m_exprList.get(position);
    }

    protected String addExpression(PExp expression, long timeToEnd) {
        m_timeToEnd = timeToEnd;
        return addExpression(expression);
    }

    protected String addExpressionAndTrackChanges(PExp expression,
            long timeToEnd, String justification) {
        m_timeToEnd = timeToEnd;
        m_timeToEnd = Long.MAX_VALUE;
        m_current_justification = justification;
        String rString = addExpression(expression);
        m_current_justification = "";
        return rString;
    }

    // Top level
    protected String addExpression(PExp expression) {
        if (m_timeToEnd > 0 && System.currentTimeMillis() > m_timeToEnd) {
            return "";
        }
        String name = expression.getTopLevelOperation();

        if (expression.isEquality()) {
            int lhs = addFormula(expression.getSubExpressions().get(0));
            int rhs = addFormula(expression.getSubExpressions().get(1));
            return mergeOperators(lhs, rhs);
        }
        else if (name.equals("and")) {
            addExpression(expression.getSubExpressions().get(0));
            addExpression(expression.getSubExpressions().get(1));
        }
        else {
            MTType type = expression.getType();
            PSymbol asPsymbol = (PSymbol) expression;
            int intRepOfOp = addPsymbol(asPsymbol);
            int root = addFormula(expression);
            if (type.isBoolean()) {
                return mergeOperators(m_registry.getIndexForSymbol("true"),
                        root);
            }
        }
        return "";
    }


    // adds a particular symbol to the registry
    protected int addPsymbol(PSymbol ps) {
        String name = ps.getTopLevelOperation();
        MTType type = ps.getType();
        Registry.Usage usage = Registry.Usage.SINGULAR_VARIABLE;
        if (ps.isLiteral()) {
            usage = Registry.Usage.LITERAL;
        }

        else if (ps.isFunction()
                || ps.getType().getClass().getSimpleName().equals("MTFunction")) {
            if (ps.quantification.equals(PSymbol.Quantification.FOR_ALL)) {
                usage = Registry.Usage.HASARGS_FORALL;
            }
            else {
                usage = Registry.Usage.HASARGS_SINGULAR;
            }

        }
        else if (ps.quantification.equals(PSymbol.Quantification.FOR_ALL)) {
            usage = Registry.Usage.FORALL;
        }
        // The type stored with expressions is actually the range type
        // Ex: (S = T):B.
        // However, I need to store types for functions/relations.
        // Building these here.
        // It would be far better to handle this upstream.
        if (ps.getSubExpressions().size() > 0) {
            List<MTType> paramList = new ArrayList<MTType>();
            for (PExp pParam : ps.getSubExpressions()) {
                paramList.add(pParam.getType());
            }
            type = new MTFunction(m_registry.m_typeGraph, type, paramList);
        }
        return m_registry.addSymbol(name, type, usage);
    }

    /* experimentally handling =
     i.e.: (|?S| = 0) = (?S = Empty_String))
     is broken down by addExpression so (|?S| = 0) is an argument
     should return int for true if known to be equal, otherwise return root representative. 
     */
    protected int addFormula(PExp formula){
        if (formula.isEquality()) {
            int lhs = addFormula(formula.getSubExpressions().get(0));
            PExp r = formula.getSubExpressions().get(1);
            int rhs = addFormula(r);
            lhs = m_registry.findAndCompress(lhs);
            rhs = m_registry.findAndCompress(rhs);
            // This prevents matching of (i=i)=true, which is not built in
            /*if (lhs == rhs) {
                return m_registry.getIndexForSymbol("true");
            }
            else {*/
            // insert =(lhs,rhs) = someNewRoot
            int questEq = m_registry.getIndexForSymbol("=");
            NormalizedAtomicExpressionMapImpl pred =
                    new NormalizedAtomicExpressionMapImpl();
            pred.writeOnto(questEq, 0);
            pred.writeOnto(lhs, 1);
            pred.writeOnto(rhs, 2);
            return addAtomicFormula(pred);
            // }
        }
        PSymbol asPsymbol;
        if (!(formula instanceof PSymbol)) {
            System.err.println("unhandled PExp: " + formula.toString());
            throw new RuntimeException();

        }
        else
            asPsymbol = (PSymbol) formula;
        int intRepOfOp = addPsymbol(asPsymbol);
        // base case
        if (formula.isVariable()) {
            return intRepOfOp;
        }

        NormalizedAtomicExpressionMapImpl newExpr =
                new NormalizedAtomicExpressionMapImpl();
        newExpr.writeOnto(intRepOfOp, 0);
        int pos = 0;
        PExpSubexpressionIterator it = formula.getSubExpressionIterator();
        while (it.hasNext()) {
            PExp p = it.next();
            pos++;
            int root = addFormula(p);
            assert newExpr != null;
            newExpr.writeOnto(root, pos);
        }
        return addAtomicFormula(newExpr);
    }

    /**
     * @param atomicFormula one sided expression. (= new root) is appended and
     * expression is inserted if no match of the side is found. Otherwise
     * current root is returned.
     * @return current integer value of root symbol that represents the input.
     */
    private int addAtomicFormula(NormalizedAtomicExpressionMapImpl atomicFormula) {
        int posIfFound = Collections.binarySearch(m_exprList, atomicFormula);
        if (posIfFound >= 0) {
            return m_exprList.get(posIfFound).readRoot();
        }
        // no such formula exists
        int indexToInsert = -(posIfFound + 1);
        MTType typeOfFormula =
                m_registry.getTypeByIndex(atomicFormula.readPosition(0));
        // this is the full type and is necessarily a function type

        MTType rangeType = ((MTFunction) typeOfFormula).getRange();
        String symName =
                m_registry.getSymbolForIndex(atomicFormula.readPosition(0));
        assert rangeType != null : symName + " has null type";
        // if any of the symbols in atomicFormula are variables (FORALL) make created symbol a variable
        boolean isVar = false;
        for (Integer is : atomicFormula.getKeys()) {
            String s = m_registry.getSymbolForIndex(is);
            if (s.startsWith("¢v")) {
                isVar = true;
                break;
            }
            Registry.Usage us = m_registry.getUsage(s);
            if (us == Registry.Usage.FORALL
                    || us == Registry.Usage.HASARGS_FORALL) {
                isVar = true;
                break;
            }
        }
        int rhs = m_registry.makeSymbol(rangeType, isVar);
        atomicFormula.writeToRoot(rhs);
        m_exprList.add(indexToInsert, atomicFormula);
        return rhs;
    }

    protected String mergeOperators(int a, int b) {
        String rString = "";
        if (m_timeToEnd > 0 && System.currentTimeMillis() > m_timeToEnd) {
            return rString;
        }
        a = m_registry.findAndCompress(a);
        b = m_registry.findAndCompress(b);
        if (a == b)
            return "";
        Stack<Integer> holdingTank = new Stack<Integer>();
        holdingTank.push(a);
        holdingTank.push(b);

        while (holdingTank != null && !holdingTank.empty()) {
            if (m_timeToEnd > 0 && System.currentTimeMillis() > m_timeToEnd) {
                return rString;
            }
            int opA = m_registry.findAndCompress(holdingTank.pop());
            int opB = m_registry.findAndCompress(holdingTank.pop());
            // Rules that determine which symbol becomes root go here
            if (opA == opB)
                continue;
            String aString = m_registry.getSymbolForIndex(opA);
            String bString = m_registry.getSymbolForIndex(opB);

            if (aString.compareTo(bString) > 0) {
                int temp = opA;
                opA = opB;
                opB = temp;
            }

            // Favor retaining literals
            // THIS IS CURRENTLY ABSOLUTELY NECESSARY.  Finding could be redone to avoid this.
            // Otherwise, proofs can fail to prove if literals are redefined.
            aString = m_registry.getSymbolForIndex(opA);
            bString = m_registry.getSymbolForIndex(opB);
            Registry.Usage uB = m_registry.getUsage(bString);
            Registry.Usage uA = m_registry.getUsage((aString));
            // puts created in b
            if (uA.equals(Registry.Usage.CREATED)
                    && !uB.equals(Registry.Usage.CREATED)) {
                int temp = opA;
                opA = opB;
                opB = temp;
            }
            // Can't rely on literal property being set.  false is not set to be a literal.
            /*else if (uA.equals(Registry.Usage.LITERAL)
                    && uB.equals(Registry.Usage.LITERAL)) {
                System.err.println("Literal redefinition: " + aString + "."
                        + opA + " -> " + bString + "." + opB);
                //System.err.println(m_registry.m_symbolToIndex);
                //System.err.println(m_registry.m_indexToSymbol);
            }*/
            else if (uB.equals(Registry.Usage.LITERAL)) {
                int temp = opA;
                opA = opB;
                opB = temp;
            }
            aString = m_registry.getSymbolForIndex(opA);
            bString = m_registry.getSymbolForIndex(opB);
            uA = m_registry.getUsage((aString));
            uB = m_registry.getUsage(bString);
            // prevent constant replacement by variable
            if (uA != uB) {
                boolean aIsVar =
                        (uA == Registry.Usage.FORALL
                                || uA == Registry.Usage.HASARGS_FORALL || aString
                                .startsWith("¢v"));
                boolean bIsVar =
                        (uB == Registry.Usage.FORALL
                                || uB == Registry.Usage.HASARGS_FORALL || bString
                                .startsWith("¢v"));
                if ((aIsVar || bIsVar) && !(aIsVar == bIsVar) && (aIsVar)) {
                    int temp = opA;
                    opA = opB;
                    opB = temp;
                }
            }
            aString = m_registry.getSymbolForIndex(opA);
            bString = m_registry.getSymbolForIndex(opB);
            // prefer true or false
            if (bString.equals("true") || bString.equals("false")) {
                int temp = opA;
                opA = opB;
                opB = temp;
            }

            if (aString.equals("false") && bString.equals("true")
                    || (aString.equals("true") && bString.equals("false"))) {
                m_evaluates_to_false = true;
            }

            rString +=
                    m_registry.getSymbolForIndex(opA) + "/"
                            + m_registry.getSymbolForIndex(opB) + ",";
            Stack<Integer> mResult = mergeOnlyArgumentOperators(opA, opB);

            if (mResult != null)
                holdingTank.addAll(mResult);

        }
        return rString;
    }

    // This has been replaced by a theorem in my Boolean_Theory - mike
    // look for =(x,y)=true in list.  If found call merge(x,y).
    //  = will always be at top of list.
    // These expression will not be removed by this function,
    // but can be removed by merge().
    protected void mergeArgsOfEqualityPredicateIfRootIsTrue() {
        if (m_timeToEnd > 0 && System.currentTimeMillis() > m_timeToEnd) {
            return;
        }
        // loop until end, function op is not =, or =(x,y)=true
        // when found do merge, start again.
        int eqQ = m_registry.getIndexForSymbol("=");
        for (int i = 0; i < m_exprList.size(); ++i) {
            NormalizedAtomicExpressionMapImpl cur = m_exprList.get(i);
            int f = cur.readPosition(0);
            if (f != eqQ) {
                return;
            }
            int t = m_registry.getIndexForSymbol("true");
            int root = cur.readRoot();
            int op1 = cur.readPosition(1);
            int op2 = cur.readPosition(2);
            if (root == t && op1 != op2) {
                mergeOperators(cur.readPosition(1), cur.readPosition(2));
                // mergeOperators will do any other merges that arise.
                i = 0;
            }
        }
    }

    // Return list of modified predicates by their position. Only these can cause new merges.
    // b is replaced by a
    protected Stack<Integer> mergeOnlyArgumentOperators(int a, int b) {
        if (m_timeToEnd > 0 && System.currentTimeMillis() > m_timeToEnd) {
            return null;
        }

        Iterator<NormalizedAtomicExpressionMapImpl> it = m_exprList.iterator();
        Stack<NormalizedAtomicExpressionMapImpl> modifiedEntries =
                new Stack<NormalizedAtomicExpressionMapImpl>();
        Stack<Integer> coincidentalMergeHoldingTank = new Stack<Integer>();
        while (it.hasNext()) {
            NormalizedAtomicExpressionMapImpl curr = it.next();
            if (curr.replaceOperator(b, a)) {
                modifiedEntries.push(curr);
                it.remove();
            }
        }
        while (!modifiedEntries.empty()) {
            int indexToInsert =
                    Collections
                            .binarySearch(m_exprList, modifiedEntries.peek());
            // If the modified one is already there, don't put it back
            if (indexToInsert < 0) {
                indexToInsert = -(indexToInsert + 1);
                // root of modified expression depends on the changed arg
                //String fordebug = modifiedEntries.peek().toHumanReadableString(m_registry);
                int rootOfChangedExpression = modifiedEntries.peek().readRoot();
                m_registry.addDependency(rootOfChangedExpression,
                        m_current_justification, false);
                m_exprList.add(indexToInsert, modifiedEntries.pop());
            }
            else {
                // the expr is in the list, but are the roots different?
                int rootA = modifiedEntries.pop().readRoot();
                int rootB = m_exprList.get(indexToInsert).readRoot();
                if (rootA != rootB) {
                    coincidentalMergeHoldingTank.push(rootA);
                    coincidentalMergeHoldingTank.push(rootB);
                }
            }
        }
        //System.err.println(m_registry.getSymbolForIndex(a) + "/" + m_registry.getSymbolForIndex(b));
        m_registry.addDependency(a, m_current_justification, true);
        m_registry.substitute(a, b);
        return coincidentalMergeHoldingTank;
    }

    protected Map<String, Integer> getSymbolProximity(Set<String> symbols) {
        boolean done = false;
        Map<Integer, Integer> relatedKeys = new HashMap<Integer, Integer>();
        for (String s : symbols) {
            relatedKeys.put(m_registry.getIndexForSymbol(s), 0);
        }
        int closeness = 0;
        Set<Integer> relatedSet = new HashSet<Integer>();

        while (!done) {
            closeness++;
            int startSize = relatedKeys.size();
            HashMap<Integer, Integer> relatedKeys2 =
                    new HashMap<Integer, Integer>();
            for (int i = 0; i < m_exprList.size(); ++i) {
                if (relatedSet.contains(i))
                    continue;
                Set<Integer> intersection =
                        new HashSet<Integer>(m_exprList.get(i).getKeys());
                intersection.retainAll(relatedKeys.keySet());
                if (!intersection.isEmpty()) {
                    relatedSet.add(i);
                    for (Integer k : m_exprList.get(i).getKeys()) {
                        if (!relatedKeys.containsKey(k)) {
                            relatedKeys2.put(k, closeness);
                        }
                    }
                }
            }
            relatedKeys.putAll(relatedKeys2);
            if (startSize == relatedKeys.size()) {
                done = true;
            }
        }

        HashSet<Integer> toRemove = new HashSet<Integer>();
        for (int i = 0; i < m_exprList.size(); ++i) {
            toRemove.add(i);
        }
        toRemove.removeAll(relatedSet);

        for (Integer i : toRemove) {
            m_removedExprList.add(m_exprList.get(i));
        }

        for (NormalizedAtomicExpressionMapImpl r : m_removedExprList) {
            m_exprList.remove(r);
        }

        Map<String, Integer> rMap =
                new HashMap<String, Integer>(relatedKeys.size());
        for (Integer i : relatedKeys.keySet()) {
            rMap.put(m_registry.getSymbolForIndex(i), relatedKeys.get(i));
        }

        return rMap;
    }

    @Override
    public String toString() {
        String r = "";
        if (m_evaluates_to_false)
            r += "Conjunction evaluates to false" + "\n";
        for (MTType key : m_registry.m_typeToSetOfOperators.keySet()) {
            r += key.toString() + ":\n";
            r += m_registry.m_typeToSetOfOperators.get(key) + "\n\n";
        }
        for (NormalizedAtomicExpressionMapImpl cur : m_exprList) {
            r += cur.toHumanReadableString(m_registry) + "\n";
        }
        return r;
    }

}<|MERGE_RESOLUTION|>--- conflicted
+++ resolved
@@ -12,20 +12,9 @@
  */
 package edu.clemson.cs.r2jt.congruenceclassprover;
 
-<<<<<<< HEAD
-import edu.clemson.cs.r2jt.proving.absyn.*;
-import edu.clemson.cs.r2jt.proving.immutableadts.ArrayBackedImmutableList;
-import edu.clemson.cs.r2jt.proving.immutableadts.ImmutableList;
-import edu.clemson.cs.r2jt.proving2.model.Theorem;
+import edu.clemson.cs.r2jt.rewriteprover.absyn.*;
 import edu.clemson.cs.r2jt.typeandpopulate.MTFunction;
-=======
-import edu.clemson.cs.r2jt.rewriteprover.absyn.*;
-import edu.clemson.cs.r2jt.rewriteprover.immutableadts.ArrayBackedImmutableList;
-import edu.clemson.cs.r2jt.rewriteprover.immutableadts.ImmutableList;
->>>>>>> 11815caf
 import edu.clemson.cs.r2jt.typeandpopulate.MTType;
-
-import java.lang.reflect.Array;
 import java.util.*;
 
 /**
@@ -124,7 +113,6 @@
         return "";
     }
 
-
     // adds a particular symbol to the registry
     protected int addPsymbol(PSymbol ps) {
         String name = ps.getTopLevelOperation();
@@ -167,7 +155,7 @@
      is broken down by addExpression so (|?S| = 0) is an argument
      should return int for true if known to be equal, otherwise return root representative. 
      */
-    protected int addFormula(PExp formula){
+    protected int addFormula(PExp formula) {
         if (formula.isEquality()) {
             int lhs = addFormula(formula.getSubExpressions().get(0));
             PExp r = formula.getSubExpressions().get(1);
