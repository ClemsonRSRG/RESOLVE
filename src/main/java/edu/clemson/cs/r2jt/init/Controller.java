--- conflicted
+++ resolved
@@ -97,10 +97,7 @@
 import edu.clemson.cs.r2jt.scope.SymbolTable;
 import edu.clemson.cs.r2jt.parsing.RSimpleTrans;
 import edu.clemson.cs.r2jt.translation.PrettyJavaTranslator;
-<<<<<<< HEAD
 import edu.clemson.cs.r2jt.translation.PrettyJavaTranslation;
-=======
->>>>>>> bccfdf26
 import edu.clemson.cs.r2jt.translation.PrettyCTranslation;
 import edu.clemson.cs.r2jt.translation.Translator;
 import edu.clemson.cs.r2jt.type.TypeMatcher;
@@ -584,19 +581,6 @@
                 }
                 myInstanceEnvironment.printModules();
             }
-<<<<<<< HEAD
-
-=======
-            if (myInstanceEnvironment.flags
-                    .isFlagSet(PrettyCTranslation.FLAG_PRETTY_C_TRANSLATE)) {
-
-                PrettyCTranslation prettyT =
-                        new PrettyCTranslation(myInstanceEnvironment, table,
-                                dec, err);
-                tw = new TreeWalker(prettyT);
-                tw.visit(dec);
-            }
->>>>>>> bccfdf26
             if (myInstanceEnvironment.flags.isFlagSet(Verifier.FLAG_VERIFY_VC)) {
                 verifyModuleDec(context, dec);
             }
@@ -1672,7 +1656,6 @@
             translator.outputJavaCode(file);
         }*/
 
-<<<<<<< HEAD
         if (myInstanceEnvironment.flags
                 .isFlagSet(PrettyJavaTranslation.FLAG_PRETTY_JAVA_TRANSLATE)) {
             PrettyJavaTranslation prettyT =
@@ -1693,14 +1676,6 @@
             prettyT.outputCode(file);
         }
 
-=======
-        PrettyCTranslation prettyT =
-                new PrettyCTranslation(myInstanceEnvironment, table, dec, err);
-        TreeWalker tw = new TreeWalker(prettyT);
-        tw.visit(dec);
-
-        prettyT.outputCCode(file);
->>>>>>> bccfdf26
     }
 
     /*
