package edu.clemson.cs.r2jt.treewalk;

import edu.clemson.cs.r2jt.absyn.*;
import edu.clemson.cs.r2jt.data.PosSymbol;

public abstract class TreeWalkerVisitor {

    public void preAny(ResolveConceptualElement data) {}

    public void postAny(ResolveConceptualElement data) {}

    // AffectsItem
    public boolean walkAffectsItem(AffectsItem data) {
        return false;
    }

    public void preAffectsItem(AffectsItem data) {}

    public void midAffectsItem(AffectsItem node,
            ResolveConceptualElement previous, ResolveConceptualElement next) {}

    public void postAffectsItem(AffectsItem data) {}

    // AlternativeExp
    public boolean walkAlternativeExp(AlternativeExp data) {
        return false;
    }

    public void preAlternativeExp(AlternativeExp data) {}

    public void midAlternativeExp(AlternativeExp node,
            ResolveConceptualElement previous, ResolveConceptualElement next) {}

    public void postAlternativeExp(AlternativeExp data) {}

    // AlternativeExpAlternatives
    public boolean walkAlternativeExpAlternatives(AlternativeExp data) {
        return false;
    }

    public void preAlternativeExpAlternatives(AlternativeExp data) {}

    public void midAlternativeExpAlternatives(AlternativeExp node,
            AltItemExp previous, AltItemExp next) {}

    public void postAlternativeExpAlternatives(AlternativeExp data) {}

    // AltItemExp
    public boolean walkAltItemExp(AltItemExp data) {
        return false;
    }

    public void preAltItemExp(AltItemExp data) {}

    public void midAltItemExp(AltItemExp node,
            ResolveConceptualElement previous, ResolveConceptualElement next) {}

    public void postAltItemExp(AltItemExp data) {}

    // ArrayTy
    public boolean walkArrayTy(ArrayTy data) {
        return false;
    }

    public void preArrayTy(ArrayTy data) {}

    public void midArrayTy(ArrayTy node, ResolveConceptualElement previous,
            ResolveConceptualElement next) {}

    public void postArrayTy(ArrayTy data) {}

    // AssumeStmt
    public boolean walkAssumeStmt(AssumeStmt data) {
        return false;
    }

    public void preAssumeStmt(AssumeStmt data) {}

    public void midAssumeStmt(AssumeStmt node,
            ResolveConceptualElement previous, ResolveConceptualElement next) {}

    public void postAssumeStmt(AssumeStmt data) {}

    // AuxCodeStmt
    public boolean walkAuxCodeStmt(AuxCodeStmt data) {
        return false;
    }

    public void preAuxCodeStmt(AuxCodeStmt data) {}

    public void midAuxCodeStmt(AuxCodeStmt node,
            ResolveConceptualElement previous, ResolveConceptualElement next) {}

    public void postAuxCodeStmt(AuxCodeStmt data) {}

    // AuxCodeStmtStatements
    public boolean walkAuxCodeStmtStatements(AuxCodeStmt data) {
        return false;
    }

    public void preAuxCodeStmtStatements(AuxCodeStmt data) {}

    public void midAuxCodeStmtStatements(AuxCodeStmt node, Statement previous,
            Statement next) {}

    public void postAuxCodeStmtStatements(AuxCodeStmt data) {}

    // AuxVarDec
    public boolean walkAuxVarDec(AuxVarDec data) {
        return false;
    }

    public void preAuxVarDec(AuxVarDec data) {}

    public void midAuxVarDec(AuxVarDec node, ResolveConceptualElement previous,
            ResolveConceptualElement next) {}

    public void postAuxVarDec(AuxVarDec data) {}

    // BetweenExp
    public boolean walkBetweenExp(BetweenExp data) {
        return false;
    }

    public void preBetweenExp(BetweenExp data) {}

    public void midBetweenExp(BetweenExp node,
            ResolveConceptualElement previous, ResolveConceptualElement next) {}

    public void postBetweenExp(BetweenExp data) {}

    // BetweenExpLessExps
    public boolean walkBetweenExpLessExps(BetweenExp data) {
        return false;
    }

    public void preBetweenExpLessExps(BetweenExp data) {}

    public void midBetweenExpLessExps(BetweenExp node, Exp previous, Exp next) {}

    public void postBetweenExpLessExps(BetweenExp data) {}

<<<<<<< HEAD
    // BooleanTy
    public boolean walkBooleanTy(BooleanTy data) {
        return false;
    }

=======
    // BooleanTy 
>>>>>>> cfcc0f6b
    public void preBooleanTy(BooleanTy data) {}

    public void midBooleanTy(BooleanTy node, ResolveConceptualElement previous,
            ResolveConceptualElement next) {}

    public void postBooleanTy(BooleanTy data) {}

    // CallStmt
    public boolean walkCallStmt(CallStmt data) {
        return false;
    }

    public void preCallStmt(CallStmt data) {}

    public void midCallStmt(CallStmt node, ResolveConceptualElement previous,
            ResolveConceptualElement next) {}

    public void postCallStmt(CallStmt data) {}

    // CallStmtArguments
    public boolean walkCallStmtArguments(CallStmt data) {
        return false;
    }

    public void preCallStmtArguments(CallStmt data) {}

    public void midCallStmtArguments(CallStmt node, ProgramExp previous,
            ProgramExp next) {}

    public void postCallStmtArguments(CallStmt data) {}

    // CartProdTy
    public boolean walkCartProdTy(CartProdTy data) {
        return false;
    }

    public void preCartProdTy(CartProdTy data) {}

    public void midCartProdTy(CartProdTy node,
            ResolveConceptualElement previous, ResolveConceptualElement next) {}

    public void postCartProdTy(CartProdTy data) {}

    // CartProdTyFields
    public boolean walkCartProdTyFields(CartProdTy data) {
        return false;
    }

    public void preCartProdTyFields(CartProdTy data) {}

    public void midCartProdTyFields(CartProdTy node, MathVarDec previous,
            MathVarDec next) {}

    public void postCartProdTyFields(CartProdTy data) {}

    // CategoricalDefinitionDec
    public boolean walkCategoricalDefinitionDec(CategoricalDefinitionDec data) {
        return false;
    }

    public void preCategoricalDefinitionDec(CategoricalDefinitionDec data) {}

    public void midCategoricalDefinitionDec(CategoricalDefinitionDec node,
            ResolveConceptualElement previous, ResolveConceptualElement next) {}

    public void postCategoricalDefinitionDec(CategoricalDefinitionDec data) {}

    // CharExp
    public boolean walkCharExp(CharExp data) {
        return false;
    }

    public void preCharExp(CharExp data) {}

    public void midCharExp(CharExp node, ResolveConceptualElement previous,
            ResolveConceptualElement next) {}

    public void postCharExp(CharExp data) {}

    // ChoiceItem
    public boolean walkChoiceItem(ChoiceItem data) {
        return false;
    }

    public void preChoiceItem(ChoiceItem data) {}

    public void midChoiceItem(ChoiceItem node,
            ResolveConceptualElement previous, ResolveConceptualElement next) {}

    public void postChoiceItem(ChoiceItem data) {}

    // ChoiceItemTest
    public boolean walkChoiceItemTest(ChoiceItem data) {
        return false;
    }

    public void preChoiceItemTest(ChoiceItem data) {}

    public void midChoiceItemTest(ChoiceItem node, ProgramExp previous,
            ProgramExp next) {}

    public void postChoiceItemTest(ChoiceItem data) {}

    // ChoiceItemThenclause
    public boolean walkChoiceItemThenclause(ChoiceItem data) {
        return false;
    }

    public void preChoiceItemThenclause(ChoiceItem data) {}

    public void midChoiceItemThenclause(ChoiceItem node, Statement previous,
            Statement next) {}

    public void postChoiceItemThenclause(ChoiceItem data) {}

    // ConceptBodyModuleDec
    public boolean walkConceptBodyModuleDec(ConceptBodyModuleDec data) {
        return false;
    }

    public void preConceptBodyModuleDec(ConceptBodyModuleDec data) {}

    public void midConceptBodyModuleDec(ConceptBodyModuleDec node,
            ResolveConceptualElement previous, ResolveConceptualElement next) {}

    public void postConceptBodyModuleDec(ConceptBodyModuleDec data) {}

    // ConceptBodyModuleDecParameters
    public boolean walkConceptBodyModuleDecParameters(ConceptBodyModuleDec data) {
        return false;
    }

    public void preConceptBodyModuleDecParameters(ConceptBodyModuleDec data) {}

    public void midConceptBodyModuleDecParameters(ConceptBodyModuleDec node,
            ModuleParameter previous, ModuleParameter next) {}

    public void postConceptBodyModuleDecParameters(ConceptBodyModuleDec data) {}

    // ConceptBodyModuleDecEnhancementNames
    public boolean walkConceptBodyModuleDecEnhancementNames(
            ConceptBodyModuleDec data) {
        return false;
    }

    public void preConceptBodyModuleDecEnhancementNames(
            ConceptBodyModuleDec data) {}

    public void midConceptBodyModuleDecEnhancementNames(
            ConceptBodyModuleDec node, PosSymbol previous, PosSymbol next) {}

    public void postConceptBodyModuleDecEnhancementNames(
            ConceptBodyModuleDec data) {}

    // ConceptBodyModuleDecUsesItems
    public boolean walkConceptBodyModuleDecUsesItems(ConceptBodyModuleDec data) {
        return false;
    }

    public void preConceptBodyModuleDecUsesItems(ConceptBodyModuleDec data) {}

    public void midConceptBodyModuleDecUsesItems(ConceptBodyModuleDec node,
            UsesItem previous, UsesItem next) {}

    public void postConceptBodyModuleDecUsesItems(ConceptBodyModuleDec data) {}

    // ConceptBodyModuleDecConventions
    public boolean walkConceptBodyModuleDecConventions(ConceptBodyModuleDec data) {
        return false;
    }

    public void preConceptBodyModuleDecConventions(ConceptBodyModuleDec data) {}

    public void midConceptBodyModuleDecConventions(ConceptBodyModuleDec node,
            Exp previous, Exp next) {}

    public void postConceptBodyModuleDecConventions(ConceptBodyModuleDec data) {}

    // ConceptBodyModuleDecCorrs
    public boolean walkConceptBodyModuleDecCorrs(ConceptBodyModuleDec data) {
        return false;
    }

    public void preConceptBodyModuleDecCorrs(ConceptBodyModuleDec data) {}

    public void midConceptBodyModuleDecCorrs(ConceptBodyModuleDec node,
            Exp previous, Exp next) {}

    public void postConceptBodyModuleDecCorrs(ConceptBodyModuleDec data) {}

    // ConceptBodyModuleDecDecs
    public boolean walkConceptBodyModuleDecDecs(ConceptBodyModuleDec data) {
        return false;
    }

    public void preConceptBodyModuleDecDecs(ConceptBodyModuleDec data) {}

    public void midConceptBodyModuleDecDecs(ConceptBodyModuleDec node,
            Dec previous, Dec next) {}

    public void postConceptBodyModuleDecDecs(ConceptBodyModuleDec data) {}

    // ConceptModuleDec
    public boolean walkConceptModuleDec(ConceptModuleDec data) {
        return false;
    }

    public void preConceptModuleDec(ConceptModuleDec data) {}

    public void midConceptModuleDec(ConceptModuleDec node,
            ResolveConceptualElement previous, ResolveConceptualElement next) {}

    public void postConceptModuleDec(ConceptModuleDec data) {}

    // ConceptModuleDecParameters
    public boolean walkConceptModuleDecParameters(ConceptModuleDec data) {
        return false;
    }

    public void preConceptModuleDecParameters(ConceptModuleDec data) {}

    public void midConceptModuleDecParameters(ConceptModuleDec node,
            ModuleParameter previous, ModuleParameter next) {}

    public void postConceptModuleDecParameters(ConceptModuleDec data) {}

    // ConceptModuleDecUsesItems
    public boolean walkConceptModuleDecUsesItems(ConceptModuleDec data) {
        return false;
    }

    public void preConceptModuleDecUsesItems(ConceptModuleDec data) {}

    public void midConceptModuleDecUsesItems(ConceptModuleDec node,
            UsesItem previous, UsesItem next) {}

    public void postConceptModuleDecUsesItems(ConceptModuleDec data) {}

    // ConceptModuleDecConstraints
    public boolean walkConceptModuleDecConstraints(ConceptModuleDec data) {
        return false;
    }

    public void preConceptModuleDecConstraints(ConceptModuleDec data) {}

    public void midConceptModuleDecConstraints(ConceptModuleDec node,
            Exp previous, Exp next) {}

    public void postConceptModuleDecConstraints(ConceptModuleDec data) {}

    // ConceptModuleDecDecs
    public boolean walkConceptModuleDecDecs(ConceptModuleDec data) {
        return false;
    }

    public void preConceptModuleDecDecs(ConceptModuleDec data) {}

    public void midConceptModuleDecDecs(ConceptModuleDec node, Dec previous,
            Dec next) {}

    public void postConceptModuleDecDecs(ConceptModuleDec data) {}

    // ConceptTypeParamDec
    public boolean walkConceptTypeParamDec(ConceptTypeParamDec data) {
        return false;
    }

    public void preConceptTypeParamDec(ConceptTypeParamDec data) {}

    public void midConceptTypeParamDec(ConceptTypeParamDec node,
            ResolveConceptualElement previous, ResolveConceptualElement next) {}

    public void postConceptTypeParamDec(ConceptTypeParamDec data) {}

    // ConditionItem
    public boolean walkConditionItem(ConditionItem data) {
        return false;
    }

    public void preConditionItem(ConditionItem data) {}

    public void midConditionItem(ConditionItem node,
            ResolveConceptualElement previous, ResolveConceptualElement next) {}

    public void postConditionItem(ConditionItem data) {}

    // ConditionItemThenclause
    public boolean walkConditionItemThenclause(ConditionItem data) {
        return false;
    }

    public void preConditionItemThenclause(ConditionItem data) {}

    public void midConditionItemThenclause(ConditionItem node,
            Statement previous, Statement next) {}

    public void postConditionItemThenclause(ConditionItem data) {}

    // ConfirmStmt
    public boolean walkConfirmStmt(ConfirmStmt data) {
        return false;
    }

    public void preConfirmStmt(ConfirmStmt data) {}

    public void midConfirmStmt(ConfirmStmt node,
            ResolveConceptualElement previous, ResolveConceptualElement next) {}

    public void postConfirmStmt(ConfirmStmt data) {}

    // ConstantParamDec
    public boolean walkConstantParamDec(ConstantParamDec data) {
        return false;
    }

    public void preConstantParamDec(ConstantParamDec data) {}

    public void midConstantParamDec(ConstantParamDec node,
            ResolveConceptualElement previous, ResolveConceptualElement next) {}

    public void postConstantParamDec(ConstantParamDec data) {}

    // ConstructedTy
    public boolean walkConstructedTy(ConstructedTy data) {
        return false;
    }

    public void preConstructedTy(ConstructedTy data) {}

    public void midConstructedTy(ConstructedTy node,
            ResolveConceptualElement previous, ResolveConceptualElement next) {}

    public void postConstructedTy(ConstructedTy data) {}

    // ConstructedTyArgs
    public boolean walkConstructedTyArgs(ConstructedTy data) {
        return false;
    }

    public void preConstructedTyArgs(ConstructedTy data) {}

    public void midConstructedTyArgs(ConstructedTy node, Ty previous, Ty next) {}

    public void postConstructedTyArgs(ConstructedTy data) {}

    // Dec
    public boolean walkDec(Dec data) {
        return false;
    }

    public void preDec(Dec data) {}

    public void midDec(Dec node, ResolveConceptualElement previous,
            ResolveConceptualElement next) {}

    public void postDec(Dec data) {}

    // DeductionExp
    public boolean walkDeductionExp(DeductionExp data) {
        return false;
    }

    public void preDeductionExp(DeductionExp data) {}

    public void midDeductionExp(DeductionExp node,
            ResolveConceptualElement previous, ResolveConceptualElement next) {}

    public void postDeductionExp(DeductionExp data) {}

    // DefinitionDec
    public boolean walkDefinitionDec(DefinitionDec data) {
        return false;
    }

    public void preDefinitionDec(DefinitionDec data) {}

    public void midDefinitionDec(DefinitionDec node,
            ResolveConceptualElement previous, ResolveConceptualElement next) {}

    public void postDefinitionDec(DefinitionDec data) {}

    // DefinitionDecParameters
    public boolean walkDefinitionDecParameters(DefinitionDec data) {
        return false;
    }

    public void preDefinitionDecParameters(DefinitionDec data) {}

    public void midDefinitionDecParameters(DefinitionDec node,
            MathVarDec previous, MathVarDec next) {}

    public void postDefinitionDecParameters(DefinitionDec data) {}

    // DotExp
    public boolean walkDotExp(DotExp data) {
        return false;
    }

    public void preDotExp(DotExp data) {}

    public void midDotExp(DotExp node, ResolveConceptualElement previous,
            ResolveConceptualElement next) {}

    public void postDotExp(DotExp data) {}

    // DotExpSegments
    public boolean walkDotExpSegments(DotExp data) {
        return false;
    }

    public void preDotExpSegments(DotExp data) {}

    public void midDotExpSegments(DotExp node, Exp previous, Exp next) {}

    public void postDotExpSegments(DotExp data) {}

    // DoubleExp
    public boolean walkDoubleExp(DoubleExp data) {
        return false;
    }

    public void preDoubleExp(DoubleExp data) {}

    public void midDoubleExp(DoubleExp node, ResolveConceptualElement previous,
            ResolveConceptualElement next) {}

    public void postDoubleExp(DoubleExp data) {}

    // EnhancementBodyItem
    public boolean walkEnhancementBodyItem(EnhancementBodyItem data) {
        return false;
    }

    public void preEnhancementBodyItem(EnhancementBodyItem data) {}

    public void midEnhancementBodyItem(EnhancementBodyItem node,
            ResolveConceptualElement previous, ResolveConceptualElement next) {}

    public void postEnhancementBodyItem(EnhancementBodyItem data) {}

    // EnhancementBodyItemParams
    public boolean walkEnhancementBodyItemParams(EnhancementBodyItem data) {
        return false;
    }

    public void preEnhancementBodyItemParams(EnhancementBodyItem data) {}

    public void midEnhancementBodyItemParams(EnhancementBodyItem node,
            ModuleArgumentItem previous, ModuleArgumentItem next) {}

    public void postEnhancementBodyItemParams(EnhancementBodyItem data) {}

    // EnhancementBodyItemBodyParams
    public boolean walkEnhancementBodyItemBodyParams(EnhancementBodyItem data) {
        return false;
    }

    public void preEnhancementBodyItemBodyParams(EnhancementBodyItem data) {}

    public void midEnhancementBodyItemBodyParams(EnhancementBodyItem node,
            ModuleArgumentItem previous, ModuleArgumentItem next) {}

    public void postEnhancementBodyItemBodyParams(EnhancementBodyItem data) {}

    // EnhancementBodyModuleDec
    public boolean walkEnhancementBodyModuleDec(EnhancementBodyModuleDec data) {
        return false;
    }

    public void preEnhancementBodyModuleDec(EnhancementBodyModuleDec data) {}

    public void midEnhancementBodyModuleDec(EnhancementBodyModuleDec node,
            ResolveConceptualElement previous, ResolveConceptualElement next) {}

    public void postEnhancementBodyModuleDec(EnhancementBodyModuleDec data) {}

    // EnhancementBodyModuleDecParameters
    public boolean walkEnhancementBodyModuleDecParameters(
            EnhancementBodyModuleDec data) {
        return false;
    }

    public void preEnhancementBodyModuleDecParameters(
            EnhancementBodyModuleDec data) {}

    public void midEnhancementBodyModuleDecParameters(
            EnhancementBodyModuleDec node, ModuleParameter previous,
            ModuleParameter next) {}

    public void postEnhancementBodyModuleDecParameters(
            EnhancementBodyModuleDec data) {}

    // EnhancementBodyModuleDecEnhancementBodies
    public boolean walkEnhancementBodyModuleDecEnhancementBodies(
            EnhancementBodyModuleDec data) {
        return false;
    }

    public void preEnhancementBodyModuleDecEnhancementBodies(
            EnhancementBodyModuleDec data) {}

    public void midEnhancementBodyModuleDecEnhancementBodies(
            EnhancementBodyModuleDec node, EnhancementBodyItem previous,
            EnhancementBodyItem next) {}

    public void postEnhancementBodyModuleDecEnhancementBodies(
            EnhancementBodyModuleDec data) {}

    // EnhancementBodyModuleDecUsesItems
    public boolean walkEnhancementBodyModuleDecUsesItems(
            EnhancementBodyModuleDec data) {
        return false;
    }

    public void preEnhancementBodyModuleDecUsesItems(
            EnhancementBodyModuleDec data) {}

    public void midEnhancementBodyModuleDecUsesItems(
            EnhancementBodyModuleDec node, UsesItem previous, UsesItem next) {}

    public void postEnhancementBodyModuleDecUsesItems(
            EnhancementBodyModuleDec data) {}

    // EnhancementBodyModuleDecConventions
    public boolean walkEnhancementBodyModuleDecConventions(
            EnhancementBodyModuleDec data) {
        return false;
    }

    public void preEnhancementBodyModuleDecConventions(
            EnhancementBodyModuleDec data) {}

    public void midEnhancementBodyModuleDecConventions(
            EnhancementBodyModuleDec node, Exp previous, Exp next) {}

    public void postEnhancementBodyModuleDecConventions(
            EnhancementBodyModuleDec data) {}

    // EnhancementBodyModuleDecCorrs
    public boolean walkEnhancementBodyModuleDecCorrs(
            EnhancementBodyModuleDec data) {
        return false;
    }

    public void preEnhancementBodyModuleDecCorrs(EnhancementBodyModuleDec data) {}

    public void midEnhancementBodyModuleDecCorrs(EnhancementBodyModuleDec node,
            Exp previous, Exp next) {}

    public void postEnhancementBodyModuleDecCorrs(EnhancementBodyModuleDec data) {}

    // EnhancementBodyModuleDecDecs
    public boolean walkEnhancementBodyModuleDecDecs(
            EnhancementBodyModuleDec data) {
        return false;
    }

    public void preEnhancementBodyModuleDecDecs(EnhancementBodyModuleDec data) {}

    public void midEnhancementBodyModuleDecDecs(EnhancementBodyModuleDec node,
            Dec previous, Dec next) {}

    public void postEnhancementBodyModuleDecDecs(EnhancementBodyModuleDec data) {}

    // EnhancementItem
    public boolean walkEnhancementItem(EnhancementItem data) {
        return false;
    }

    public void preEnhancementItem(EnhancementItem data) {}

    public void midEnhancementItem(EnhancementItem node,
            ResolveConceptualElement previous, ResolveConceptualElement next) {}

    public void postEnhancementItem(EnhancementItem data) {}

    // EnhancementItemParams
    public boolean walkEnhancementItemParams(EnhancementItem data) {
        return false;
    }

    public void preEnhancementItemParams(EnhancementItem data) {}

    public void midEnhancementItemParams(EnhancementItem node,
            ModuleArgumentItem previous, ModuleArgumentItem next) {}

    public void postEnhancementItemParams(EnhancementItem data) {}

    // EnhancementModuleDec
    public boolean walkEnhancementModuleDec(EnhancementModuleDec data) {
        return false;
    }

    public void preEnhancementModuleDec(EnhancementModuleDec data) {}

    public void midEnhancementModuleDec(EnhancementModuleDec node,
            ResolveConceptualElement previous, ResolveConceptualElement next) {}

    public void postEnhancementModuleDec(EnhancementModuleDec data) {}

    // EnhancementModuleDecParameters
    public boolean walkEnhancementModuleDecParameters(EnhancementModuleDec data) {
        return false;
    }

    public void preEnhancementModuleDecParameters(EnhancementModuleDec data) {}

    public void midEnhancementModuleDecParameters(EnhancementModuleDec node,
            ModuleParameter previous, ModuleParameter next) {}

    public void postEnhancementModuleDecParameters(EnhancementModuleDec data) {}

    // EnhancementModuleDecUsesItems
    public boolean walkEnhancementModuleDecUsesItems(EnhancementModuleDec data) {
        return false;
    }

    public void preEnhancementModuleDecUsesItems(EnhancementModuleDec data) {}

    public void midEnhancementModuleDecUsesItems(EnhancementModuleDec node,
            UsesItem previous, UsesItem next) {}

    public void postEnhancementModuleDecUsesItems(EnhancementModuleDec data) {}

    // EnhancementModuleDecDecs
    public boolean walkEnhancementModuleDecDecs(EnhancementModuleDec data) {
        return false;
    }

    public void preEnhancementModuleDecDecs(EnhancementModuleDec data) {}

    public void midEnhancementModuleDecDecs(EnhancementModuleDec node,
            Dec previous, Dec next) {}

    public void postEnhancementModuleDecDecs(EnhancementModuleDec data) {}

    // EqualsExp
    public boolean walkEqualsExp(EqualsExp data) {
        return false;
    }

    public void preEqualsExp(EqualsExp data) {}

    public void midEqualsExp(EqualsExp node, ResolveConceptualElement previous,
            ResolveConceptualElement next) {}

    public void postEqualsExp(EqualsExp data) {}

    // Exp
    public boolean walkExp(Exp data) {
        return false;
    }

    public void preExp(Exp data) {}

    public void midExp(Exp node, ResolveConceptualElement previous,
            ResolveConceptualElement next) {}

    public void postExp(Exp data) {}

    // FacilityDec
    public boolean walkFacilityDec(FacilityDec data) {
        return false;
    }

    public void preFacilityDec(FacilityDec data) {}

    public void midFacilityDec(FacilityDec node,
            ResolveConceptualElement previous, ResolveConceptualElement next) {}

    public void postFacilityDec(FacilityDec data) {}

    // FacilityDecConceptParams
    public boolean walkFacilityDecConceptParams(FacilityDec data) {
        return false;
    }

    public void preFacilityDecConceptParams(FacilityDec data) {}

    public void midFacilityDecConceptParams(FacilityDec node,
            ModuleArgumentItem previous, ModuleArgumentItem next) {}

    public void postFacilityDecConceptParams(FacilityDec data) {}

    // FacilityDecEnhancements
    public boolean walkFacilityDecEnhancements(FacilityDec data) {
        return false;
    }

    public void preFacilityDecEnhancements(FacilityDec data) {}

    public void midFacilityDecEnhancements(FacilityDec node,
            EnhancementItem previous, EnhancementItem next) {}

    public void postFacilityDecEnhancements(FacilityDec data) {}

    // FacilityDecBodyParams
    public boolean walkFacilityDecBodyParams(FacilityDec data) {
        return false;
    }

    public void preFacilityDecBodyParams(FacilityDec data) {}

    public void midFacilityDecBodyParams(FacilityDec node,
            ModuleArgumentItem previous, ModuleArgumentItem next) {}

    public void postFacilityDecBodyParams(FacilityDec data) {}

    // FacilityDecEnhancementBodies
    public boolean walkFacilityDecEnhancementBodies(FacilityDec data) {
        return false;
    }

    public void preFacilityDecEnhancementBodies(FacilityDec data) {}

    public void midFacilityDecEnhancementBodies(FacilityDec node,
            EnhancementBodyItem previous, EnhancementBodyItem next) {}

    public void postFacilityDecEnhancementBodies(FacilityDec data) {}

    // FacilityModuleDec
    public boolean walkFacilityModuleDec(FacilityModuleDec data) {
        return false;
    }

    public void preFacilityModuleDec(FacilityModuleDec data) {}

    public void midFacilityModuleDec(FacilityModuleDec node,
            ResolveConceptualElement previous, ResolveConceptualElement next) {}

    public void postFacilityModuleDec(FacilityModuleDec data) {}

    // FacilityModuleDecUsesItems
    public boolean walkFacilityModuleDecUsesItems(FacilityModuleDec data) {
        return false;
    }

    public void preFacilityModuleDecUsesItems(FacilityModuleDec data) {}

    public void midFacilityModuleDecUsesItems(FacilityModuleDec node,
            UsesItem previous, UsesItem next) {}

    public void postFacilityModuleDecUsesItems(FacilityModuleDec data) {}

    // FacilityModuleDecDecs
    public boolean walkFacilityModuleDecDecs(FacilityModuleDec data) {
        return false;
    }

    public void preFacilityModuleDecDecs(FacilityModuleDec data) {}

    public void midFacilityModuleDecDecs(FacilityModuleDec node, Dec previous,
            Dec next) {}

    public void postFacilityModuleDecDecs(FacilityModuleDec data) {}

    // FacilityOperationDec
    public boolean walkFacilityOperationDec(FacilityOperationDec data) {
        return false;
    }

    public void preFacilityOperationDec(FacilityOperationDec data) {}

    public void midFacilityOperationDec(FacilityOperationDec node,
            ResolveConceptualElement previous, ResolveConceptualElement next) {}

    public void postFacilityOperationDec(FacilityOperationDec data) {}

    // FacilityOperationDecParameters
    public boolean walkFacilityOperationDecParameters(FacilityOperationDec data) {
        return false;
    }

    public void preFacilityOperationDecParameters(FacilityOperationDec data) {}

    public void midFacilityOperationDecParameters(FacilityOperationDec node,
            ParameterVarDec previous, ParameterVarDec next) {}

    public void postFacilityOperationDecParameters(FacilityOperationDec data) {}

    // FacilityOperationDecStateVars
    public boolean walkFacilityOperationDecStateVars(FacilityOperationDec data) {
        return false;
    }

    public void preFacilityOperationDecStateVars(FacilityOperationDec data) {}

    public void midFacilityOperationDecStateVars(FacilityOperationDec node,
            AffectsItem previous, AffectsItem next) {}

    public void postFacilityOperationDecStateVars(FacilityOperationDec data) {}

    // FacilityOperationDecFacilities
    public boolean walkFacilityOperationDecFacilities(FacilityOperationDec data) {
        return false;
    }

    public void preFacilityOperationDecFacilities(FacilityOperationDec data) {}

    public void midFacilityOperationDecFacilities(FacilityOperationDec node,
            FacilityDec previous, FacilityDec next) {}

    public void postFacilityOperationDecFacilities(FacilityOperationDec data) {}

    // FacilityOperationDecVariables
    public boolean walkFacilityOperationDecVariables(FacilityOperationDec data) {
        return false;
    }

    public void preFacilityOperationDecVariables(FacilityOperationDec data) {}

    public void midFacilityOperationDecVariables(FacilityOperationDec node,
            VarDec previous, VarDec next) {}

    public void postFacilityOperationDecVariables(FacilityOperationDec data) {}

    // FacilityOperationDecAuxVariables
    public boolean walkFacilityOperationDecAuxVariables(
            FacilityOperationDec data) {
        return false;
    }

    public void preFacilityOperationDecAuxVariables(FacilityOperationDec data) {}

    public void midFacilityOperationDecAuxVariables(FacilityOperationDec node,
            AuxVarDec previous, AuxVarDec next) {}

    public void postFacilityOperationDecAuxVariables(FacilityOperationDec data) {}

    // FacilityOperationDecStatements
    public boolean walkFacilityOperationDecStatements(FacilityOperationDec data) {
        return false;
    }

    public void preFacilityOperationDecStatements(FacilityOperationDec data) {}

    public void midFacilityOperationDecStatements(FacilityOperationDec node,
            Statement previous, Statement next) {}

    public void postFacilityOperationDecStatements(FacilityOperationDec data) {}

    // FacilityTypeDec
    public boolean walkFacilityTypeDec(FacilityTypeDec data) {
        return false;
    }

    public void preFacilityTypeDec(FacilityTypeDec data) {}

    public void midFacilityTypeDec(FacilityTypeDec node,
            ResolveConceptualElement previous, ResolveConceptualElement next) {}

    public void postFacilityTypeDec(FacilityTypeDec data) {}

    // FieldExp
    public boolean walkFieldExp(FieldExp data) {
        return false;
    }

    public void preFieldExp(FieldExp data) {}

    public void midFieldExp(FieldExp node, ResolveConceptualElement previous,
            ResolveConceptualElement next) {}

    public void postFieldExp(FieldExp data) {}

    // FinalItem
    public boolean walkFinalItem(FinalItem data) {
        return false;
    }

    public void preFinalItem(FinalItem data) {}

    public void midFinalItem(FinalItem node, ResolveConceptualElement previous,
            ResolveConceptualElement next) {}

    public void postFinalItem(FinalItem data) {}

    // FinalItemStateVars
    public boolean walkFinalItemStateVars(FinalItem data) {
        return false;
    }

    public void preFinalItemStateVars(FinalItem data) {}

    public void midFinalItemStateVars(FinalItem node, AffectsItem previous,
            AffectsItem next) {}

    public void postFinalItemStateVars(FinalItem data) {}

    // FinalItemFacilities
    public boolean walkFinalItemFacilities(FinalItem data) {
        return false;
    }

    public void preFinalItemFacilities(FinalItem data) {}

    public void midFinalItemFacilities(FinalItem node, FacilityDec previous,
            FacilityDec next) {}

    public void postFinalItemFacilities(FinalItem data) {}

    // FinalItemVariables
    public boolean walkFinalItemVariables(FinalItem data) {
        return false;
    }

    public void preFinalItemVariables(FinalItem data) {}

    public void midFinalItemVariables(FinalItem node, VarDec previous,
            VarDec next) {}

    public void postFinalItemVariables(FinalItem data) {}

    // FinalItemAuxVariables
    public boolean walkFinalItemAuxVariables(FinalItem data) {
        return false;
    }

    public void preFinalItemAuxVariables(FinalItem data) {}

    public void midFinalItemAuxVariables(FinalItem node, AuxVarDec previous,
            AuxVarDec next) {}

    public void postFinalItemAuxVariables(FinalItem data) {}

    // FinalItemStatements
    public boolean walkFinalItemStatements(FinalItem data) {
        return false;
    }

    public void preFinalItemStatements(FinalItem data) {}

    public void midFinalItemStatements(FinalItem node, Statement previous,
            Statement next) {}

    public void postFinalItemStatements(FinalItem data) {}

    // FuncAssignStmt
    public boolean walkFuncAssignStmt(FuncAssignStmt data) {
        return false;
    }

    public void preFuncAssignStmt(FuncAssignStmt data) {}

    public void midFuncAssignStmt(FuncAssignStmt node,
            ResolveConceptualElement previous, ResolveConceptualElement next) {}

    public void postFuncAssignStmt(FuncAssignStmt data) {}

    // FunctionArgList
    public boolean walkFunctionArgList(FunctionArgList data) {
        return false;
    }

    public void preFunctionArgList(FunctionArgList data) {}

    public void midFunctionArgList(FunctionArgList node,
            ResolveConceptualElement previous, ResolveConceptualElement next) {}

    public void postFunctionArgList(FunctionArgList data) {}

    // FunctionArgListArguments
    public boolean walkFunctionArgListArguments(FunctionArgList data) {
        return false;
    }

    public void preFunctionArgListArguments(FunctionArgList data) {}

    public void midFunctionArgListArguments(FunctionArgList node, Exp previous,
            Exp next) {}

    public void postFunctionArgListArguments(FunctionArgList data) {}

    // FunctionExp
    public boolean walkFunctionExp(FunctionExp data) {
        return false;
    }

    public void preFunctionExp(FunctionExp data) {}

    public void midFunctionExp(FunctionExp node,
            ResolveConceptualElement previous, ResolveConceptualElement next) {}

    public void postFunctionExp(FunctionExp data) {}

    // FunctionExpParamList
    public boolean walkFunctionExpParamList(FunctionExp data) {
        return false;
    }

    public void preFunctionExpParamList(FunctionExp data) {}

    public void midFunctionExpParamList(FunctionExp node,
            FunctionArgList previous, FunctionArgList next) {}

    public void postFunctionExpParamList(FunctionExp data) {}

    // FunctionTy
    public boolean walkFunctionTy(FunctionTy data) {
        return false;
    }

    public void preFunctionTy(FunctionTy data) {}

    public void midFunctionTy(FunctionTy node,
            ResolveConceptualElement previous, ResolveConceptualElement next) {}

    public void postFunctionTy(FunctionTy data) {}

    // GoalExp
    public boolean walkGoalExp(GoalExp data) {
        return false;
    }

    public void preGoalExp(GoalExp data) {}

    public void midGoalExp(GoalExp node, ResolveConceptualElement previous,
            ResolveConceptualElement next) {}

    public void postGoalExp(GoalExp data) {}

    // HypDesigExp
    public boolean walkHypDesigExp(HypDesigExp data) {
        return false;
    }

    public void preHypDesigExp(HypDesigExp data) {}

    public void midHypDesigExp(HypDesigExp node,
            ResolveConceptualElement previous, ResolveConceptualElement next) {}

    public void postHypDesigExp(HypDesigExp data) {}

    // IfExp
    public boolean walkIfExp(IfExp data) {
        return false;
    }

    public void preIfExp(IfExp data) {}

    public void midIfExp(IfExp node, ResolveConceptualElement previous,
            ResolveConceptualElement next) {}

    public void postIfExp(IfExp data) {}

    // IfStmt
    public boolean walkIfStmt(IfStmt data) {
        return false;
    }

    public void preIfStmt(IfStmt data) {}

    public void midIfStmt(IfStmt node, ResolveConceptualElement previous,
            ResolveConceptualElement next) {}

    public void postIfStmt(IfStmt data) {}

    // IfStmtThenclause
    public boolean walkIfStmtThenclause(IfStmt data) {
        return false;
    }

    public void preIfStmtThenclause(IfStmt data) {}

    public void midIfStmtThenclause(IfStmt node, Statement previous,
            Statement next) {}

    public void postIfStmtThenclause(IfStmt data) {}

    // IfStmtElseifpairs
    public boolean walkIfStmtElseifpairs(IfStmt data) {
        return false;
    }

    public void preIfStmtElseifpairs(IfStmt data) {}

    public void midIfStmtElseifpairs(IfStmt node, ConditionItem previous,
            ConditionItem next) {}

    public void postIfStmtElseifpairs(IfStmt data) {}

    // IfStmtElseclause
    public boolean walkIfStmtElseclause(IfStmt data) {
        return false;
    }

    public void preIfStmtElseclause(IfStmt data) {}

    public void midIfStmtElseclause(IfStmt node, Statement previous,
            Statement next) {}

    public void postIfStmtElseclause(IfStmt data) {}

    // InfixExp
    public boolean walkInfixExp(InfixExp data) {
        return false;
    }

    public void preInfixExp(InfixExp data) {}

    public void midInfixExp(InfixExp node, ResolveConceptualElement previous,
            ResolveConceptualElement next) {}

    public void postInfixExp(InfixExp data) {}

    // InitItem
    public boolean walkInitItem(InitItem data) {
        return false;
    }

    public void preInitItem(InitItem data) {}

    public void midInitItem(InitItem node, ResolveConceptualElement previous,
            ResolveConceptualElement next) {}

    public void postInitItem(InitItem data) {}

    // InitItemStateVars
    public boolean walkInitItemStateVars(InitItem data) {
        return false;
    }

    public void preInitItemStateVars(InitItem data) {}

    public void midInitItemStateVars(InitItem node, AffectsItem previous,
            AffectsItem next) {}

    public void postInitItemStateVars(InitItem data) {}

    // InitItemFacilities
    public boolean walkInitItemFacilities(InitItem data) {
        return false;
    }

    public void preInitItemFacilities(InitItem data) {}

    public void midInitItemFacilities(InitItem node, FacilityDec previous,
            FacilityDec next) {}

    public void postInitItemFacilities(InitItem data) {}

    // InitItemVariables
    public boolean walkInitItemVariables(InitItem data) {
        return false;
    }

    public void preInitItemVariables(InitItem data) {}

    public void midInitItemVariables(InitItem node, VarDec previous, VarDec next) {}

    public void postInitItemVariables(InitItem data) {}

    // InitItemAuxVariables
    public boolean walkInitItemAuxVariables(InitItem data) {
        return false;
    }

    public void preInitItemAuxVariables(InitItem data) {}

    public void midInitItemAuxVariables(InitItem node, AuxVarDec previous,
            AuxVarDec next) {}

    public void postInitItemAuxVariables(InitItem data) {}

    // InitItemStatements
    public boolean walkInitItemStatements(InitItem data) {
        return false;
    }

    public void preInitItemStatements(InitItem data) {}

    public void midInitItemStatements(InitItem node, Statement previous,
            Statement next) {}

    public void postInitItemStatements(InitItem data) {}

    // IntegerExp
    public boolean walkIntegerExp(IntegerExp data) {
        return false;
    }

    public void preIntegerExp(IntegerExp data) {}

    public void midIntegerExp(IntegerExp node,
            ResolveConceptualElement previous, ResolveConceptualElement next) {}

    public void postIntegerExp(IntegerExp data) {}

    // IsInExp
    public boolean walkIsInExp(IsInExp data) {
        return false;
    }

    public void preIsInExp(IsInExp data) {}

    public void midIsInExp(IsInExp node, ResolveConceptualElement previous,
            ResolveConceptualElement next) {}

    public void postIsInExp(IsInExp data) {}

    // IterateExitStmt
    public boolean walkIterateExitStmt(IterateExitStmt data) {
        return false;
    }

    public void preIterateExitStmt(IterateExitStmt data) {}

    public void midIterateExitStmt(IterateExitStmt node,
            ResolveConceptualElement previous, ResolveConceptualElement next) {}

    public void postIterateExitStmt(IterateExitStmt data) {}

    // IterateExitStmtStatements
    public boolean walkIterateExitStmtStatements(IterateExitStmt data) {
        return false;
    }

    public void preIterateExitStmtStatements(IterateExitStmt data) {}

    public void midIterateExitStmtStatements(IterateExitStmt node,
            Statement previous, Statement next) {}

    public void postIterateExitStmtStatements(IterateExitStmt data) {}

    // IterateStmt
    public boolean walkIterateStmt(IterateStmt data) {
        return false;
    }

    public void preIterateStmt(IterateStmt data) {}

    public void midIterateStmt(IterateStmt node,
            ResolveConceptualElement previous, ResolveConceptualElement next) {}

    public void postIterateStmt(IterateStmt data) {}

    // IterateStmtChanging
    public boolean walkIterateStmtChanging(IterateStmt data) {
        return false;
    }

    public void preIterateStmtChanging(IterateStmt data) {}

    public void midIterateStmtChanging(IterateStmt node, VariableExp previous,
            VariableExp next) {}

    public void postIterateStmtChanging(IterateStmt data) {}

    // IterateStmtStatements
    public boolean walkIterateStmtStatements(IterateStmt data) {
        return false;
    }

    public void preIterateStmtStatements(IterateStmt data) {}

    public void midIterateStmtStatements(IterateStmt node, Statement previous,
            Statement next) {}

    public void postIterateStmtStatements(IterateStmt data) {}

    // IterativeExp
    public boolean walkIterativeExp(IterativeExp data) {
        return false;
    }

    public void preIterativeExp(IterativeExp data) {}

    public void midIterativeExp(IterativeExp node,
            ResolveConceptualElement previous, ResolveConceptualElement next) {}

    public void postIterativeExp(IterativeExp data) {}

    // JustificationExp
    public boolean walkJustificationExp(JustificationExp data) {
        return false;
    }

    public void preJustificationExp(JustificationExp data) {}

    public void midJustificationExp(JustificationExp node,
            ResolveConceptualElement previous, ResolveConceptualElement next) {}

    public void postJustificationExp(JustificationExp data) {}

    // JustifiedExp
    public boolean walkJustifiedExp(JustifiedExp data) {
        return false;
    }

    public void preJustifiedExp(JustifiedExp data) {}

    public void midJustifiedExp(JustifiedExp node,
            ResolveConceptualElement previous, ResolveConceptualElement next) {}

    public void postJustifiedExp(JustifiedExp data) {}

    // LambdaExp
    public boolean walkLambdaExp(LambdaExp data) {
        return false;
    }

    public void preLambdaExp(LambdaExp data) {}

    public void midLambdaExp(LambdaExp node, ResolveConceptualElement previous,
            ResolveConceptualElement next) {}

    public void postLambdaExp(LambdaExp data) {}

    // LineNumberedExp
    public boolean walkLineNumberedExp(LineNumberedExp data) {
        return false;
    }

    public void preLineNumberedExp(LineNumberedExp data) {}

    public void midLineNumberedExp(LineNumberedExp node,
            ResolveConceptualElement previous, ResolveConceptualElement next) {}

    public void postLineNumberedExp(LineNumberedExp data) {}

    // MathAssertionDec
    public boolean walkMathAssertionDec(MathAssertionDec data) {
        return false;
    }

    public void preMathAssertionDec(MathAssertionDec data) {}

    public void midMathAssertionDec(MathAssertionDec node,
            ResolveConceptualElement previous, ResolveConceptualElement next) {}

    public void postMathAssertionDec(MathAssertionDec data) {}

    // MathModuleDec
    public boolean walkMathModuleDec(MathModuleDec data) {
        return false;
    }

    public void preMathModuleDec(MathModuleDec data) {}

    public void midMathModuleDec(MathModuleDec node,
            ResolveConceptualElement previous, ResolveConceptualElement next) {}

    public void postMathModuleDec(MathModuleDec data) {}

    // MathModuleDecParameters
    public boolean walkMathModuleDecParameters(MathModuleDec data) {
        return false;
    }

    public void preMathModuleDecParameters(MathModuleDec data) {}

    public void midMathModuleDecParameters(MathModuleDec node,
            ModuleParameter previous, ModuleParameter next) {}

    public void postMathModuleDecParameters(MathModuleDec data) {}

    // MathModuleDecUsesItems
    public boolean walkMathModuleDecUsesItems(MathModuleDec data) {
        return false;
    }

    public void preMathModuleDecUsesItems(MathModuleDec data) {}

    public void midMathModuleDecUsesItems(MathModuleDec node,
            UsesItem previous, UsesItem next) {}

    public void postMathModuleDecUsesItems(MathModuleDec data) {}

    // MathModuleDecDecs
    public boolean walkMathModuleDecDecs(MathModuleDec data) {
        return false;
    }

    public void preMathModuleDecDecs(MathModuleDec data) {}

    public void midMathModuleDecDecs(MathModuleDec node, Dec previous, Dec next) {}

    public void postMathModuleDecDecs(MathModuleDec data) {}

    // MathRefExp
    public boolean walkMathRefExp(MathRefExp data) {
        return false;
    }

    public void preMathRefExp(MathRefExp data) {}

    public void midMathRefExp(MathRefExp node,
            ResolveConceptualElement previous, ResolveConceptualElement next) {}

    public void postMathRefExp(MathRefExp data) {}

    // MathRefExpParams
    public boolean walkMathRefExpParams(MathRefExp data) {
        return false;
    }

    public void preMathRefExpParams(MathRefExp data) {}

    public void midMathRefExpParams(MathRefExp node, VarExp previous,
            VarExp next) {}

    public void postMathRefExpParams(MathRefExp data) {}

    // MathTypeDec
    public boolean walkMathTypeDec(MathTypeDec data) {
        return false;
    }

    public void preMathTypeDec(MathTypeDec data) {}

    public void midMathTypeDec(MathTypeDec node,
            ResolveConceptualElement previous, ResolveConceptualElement next) {}

    public void postMathTypeDec(MathTypeDec data) {}

    // MathTypeFormalDec
    public boolean walkMathTypeFormalDec(MathTypeFormalDec data) {
        return false;
    }

    public void preMathTypeFormalDec(MathTypeFormalDec data) {}

    public void midMathTypeFormalDec(MathTypeFormalDec node,
            ResolveConceptualElement previous, ResolveConceptualElement next) {}

    public void postMathTypeFormalDec(MathTypeFormalDec data) {}

    // MathVarDec
    public boolean walkMathVarDec(MathVarDec data) {
        return false;
    }

    public void preMathVarDec(MathVarDec data) {}

    public void midMathVarDec(MathVarDec node,
            ResolveConceptualElement previous, ResolveConceptualElement next) {}

    public void postMathVarDec(MathVarDec data) {}

    // MemoryStmt
    public boolean walkMemoryStmt(MemoryStmt data) {
        return false;
    }

    public void preMemoryStmt(MemoryStmt data) {}

    public void midMemoryStmt(MemoryStmt node,
            ResolveConceptualElement previous, ResolveConceptualElement next) {}

    public void postMemoryStmt(MemoryStmt data) {}

    // ModuleArgumentItem
    public boolean walkModuleArgumentItem(ModuleArgumentItem data) {
        return false;
    }

    public void preModuleArgumentItem(ModuleArgumentItem data) {}

    public void midModuleArgumentItem(ModuleArgumentItem node,
            ResolveConceptualElement previous, ResolveConceptualElement next) {}

    public void postModuleArgumentItem(ModuleArgumentItem data) {}

    // ModuleDec
    public boolean walkModuleDec(ModuleDec data) {
        return false;
    }

    public void preModuleDec(ModuleDec data) {}

    public void midModuleDec(ModuleDec node, ResolveConceptualElement previous,
            ResolveConceptualElement next) {}

    public void postModuleDec(ModuleDec data) {}

    // NameTy
    public boolean walkNameTy(NameTy data) {
        return false;
    }

    public void preNameTy(NameTy data) {}

    public void midNameTy(NameTy node, ResolveConceptualElement previous,
            ResolveConceptualElement next) {}

    public void postNameTy(NameTy data) {}

    // OldExp
    public boolean walkOldExp(OldExp data) {
        return false;
    }

    public void preOldExp(OldExp data) {}

    public void midOldExp(OldExp node, ResolveConceptualElement previous,
            ResolveConceptualElement next) {}

    public void postOldExp(OldExp data) {}

    // OperationDec
    public boolean walkOperationDec(OperationDec data) {
        return false;
    }

    public void preOperationDec(OperationDec data) {}

    public void midOperationDec(OperationDec node,
            ResolveConceptualElement previous, ResolveConceptualElement next) {}

    public void postOperationDec(OperationDec data) {}

    // OperationDecParameters
    public boolean walkOperationDecParameters(OperationDec data) {
        return false;
    }

    public void preOperationDecParameters(OperationDec data) {}

    public void midOperationDecParameters(OperationDec node,
            ParameterVarDec previous, ParameterVarDec next) {}

    public void postOperationDecParameters(OperationDec data) {}

    // OperationDecStateVars
    public boolean walkOperationDecStateVars(OperationDec data) {
        return false;
    }

    public void preOperationDecStateVars(OperationDec data) {}

    public void midOperationDecStateVars(OperationDec node,
            AffectsItem previous, AffectsItem next) {}

    public void postOperationDecStateVars(OperationDec data) {}

    // OutfixExp
    public boolean walkOutfixExp(OutfixExp data) {
        return false;
    }

    public void preOutfixExp(OutfixExp data) {}

    public void midOutfixExp(OutfixExp node, ResolveConceptualElement previous,
            ResolveConceptualElement next) {}

    public void postOutfixExp(OutfixExp data) {}

    // ParameterVarDec
    public boolean walkParameterVarDec(ParameterVarDec data) {
        return false;
    }

    public void preParameterVarDec(ParameterVarDec data) {}

    public void midParameterVarDec(ParameterVarDec node,
            ResolveConceptualElement previous, ResolveConceptualElement next) {}

    public void postParameterVarDec(ParameterVarDec data) {}

    // PerformanceFinalItem
    public boolean walkPerformanceFinalItem(PerformanceFinalItem data) {
        return false;
    }

    public void prePerformanceFinalItem(PerformanceFinalItem data) {}

    public void midPerformanceFinalItem(PerformanceFinalItem node,
            ResolveConceptualElement previous, ResolveConceptualElement next) {}

    public void postPerformanceFinalItem(PerformanceFinalItem data) {}

    // PerformanceFinalItemStateVars
    public boolean walkPerformanceFinalItemStateVars(PerformanceFinalItem data) {
        return false;
    }

    public void prePerformanceFinalItemStateVars(PerformanceFinalItem data) {}

    public void midPerformanceFinalItemStateVars(PerformanceFinalItem node,
            AffectsItem previous, AffectsItem next) {}

    public void postPerformanceFinalItemStateVars(PerformanceFinalItem data) {}

    // PerformanceFinalItemFacilities
    public boolean walkPerformanceFinalItemFacilities(PerformanceFinalItem data) {
        return false;
    }

    public void prePerformanceFinalItemFacilities(PerformanceFinalItem data) {}

    public void midPerformanceFinalItemFacilities(PerformanceFinalItem node,
            FacilityDec previous, FacilityDec next) {}

    public void postPerformanceFinalItemFacilities(PerformanceFinalItem data) {}

    // PerformanceFinalItemVariables
    public boolean walkPerformanceFinalItemVariables(PerformanceFinalItem data) {
        return false;
    }

    public void prePerformanceFinalItemVariables(PerformanceFinalItem data) {}

    public void midPerformanceFinalItemVariables(PerformanceFinalItem node,
            VarDec previous, VarDec next) {}

    public void postPerformanceFinalItemVariables(PerformanceFinalItem data) {}

    // PerformanceFinalItemAuxVariables
    public boolean walkPerformanceFinalItemAuxVariables(
            PerformanceFinalItem data) {
        return false;
    }

    public void prePerformanceFinalItemAuxVariables(PerformanceFinalItem data) {}

    public void midPerformanceFinalItemAuxVariables(PerformanceFinalItem node,
            AuxVarDec previous, AuxVarDec next) {}

    public void postPerformanceFinalItemAuxVariables(PerformanceFinalItem data) {}

    // PerformanceFinalItemStatements
    public boolean walkPerformanceFinalItemStatements(PerformanceFinalItem data) {
        return false;
    }

    public void prePerformanceFinalItemStatements(PerformanceFinalItem data) {}

    public void midPerformanceFinalItemStatements(PerformanceFinalItem node,
            Statement previous, Statement next) {}

    public void postPerformanceFinalItemStatements(PerformanceFinalItem data) {}

    // PerformanceInitItem
    public boolean walkPerformanceInitItem(PerformanceInitItem data) {
        return false;
    }

    public void prePerformanceInitItem(PerformanceInitItem data) {}

    public void midPerformanceInitItem(PerformanceInitItem node,
            ResolveConceptualElement previous, ResolveConceptualElement next) {}

    public void postPerformanceInitItem(PerformanceInitItem data) {}

    // PerformanceInitItemStateVars
    public boolean walkPerformanceInitItemStateVars(PerformanceInitItem data) {
        return false;
    }

    public void prePerformanceInitItemStateVars(PerformanceInitItem data) {}

    public void midPerformanceInitItemStateVars(PerformanceInitItem node,
            AffectsItem previous, AffectsItem next) {}

    public void postPerformanceInitItemStateVars(PerformanceInitItem data) {}

    // PerformanceInitItemFacilities
    public boolean walkPerformanceInitItemFacilities(PerformanceInitItem data) {
        return false;
    }

    public void prePerformanceInitItemFacilities(PerformanceInitItem data) {}

    public void midPerformanceInitItemFacilities(PerformanceInitItem node,
            FacilityDec previous, FacilityDec next) {}

    public void postPerformanceInitItemFacilities(PerformanceInitItem data) {}

    // PerformanceInitItemVariables
    public boolean walkPerformanceInitItemVariables(PerformanceInitItem data) {
        return false;
    }

    public void prePerformanceInitItemVariables(PerformanceInitItem data) {}

    public void midPerformanceInitItemVariables(PerformanceInitItem node,
            VarDec previous, VarDec next) {}

    public void postPerformanceInitItemVariables(PerformanceInitItem data) {}

    // PerformanceInitItemAuxVariables
    public boolean walkPerformanceInitItemAuxVariables(PerformanceInitItem data) {
        return false;
    }

    public void prePerformanceInitItemAuxVariables(PerformanceInitItem data) {}

    public void midPerformanceInitItemAuxVariables(PerformanceInitItem node,
            AuxVarDec previous, AuxVarDec next) {}

    public void postPerformanceInitItemAuxVariables(PerformanceInitItem data) {}

    // PerformanceInitItemStatements
    public boolean walkPerformanceInitItemStatements(PerformanceInitItem data) {
        return false;
    }

    public void prePerformanceInitItemStatements(PerformanceInitItem data) {}

    public void midPerformanceInitItemStatements(PerformanceInitItem node,
            Statement previous, Statement next) {}

    public void postPerformanceInitItemStatements(PerformanceInitItem data) {}

    // PerformanceModuleDec
    public boolean walkPerformanceModuleDec(PerformanceModuleDec data) {
        return false;
    }

    public void prePerformanceModuleDec(PerformanceModuleDec data) {}

    public void midPerformanceModuleDec(PerformanceModuleDec node,
            ResolveConceptualElement previous, ResolveConceptualElement next) {}

    public void postPerformanceModuleDec(PerformanceModuleDec data) {}

    // PerformanceModuleDecParameters
    public boolean walkPerformanceModuleDecParameters(PerformanceModuleDec data) {
        return false;
    }

    public void prePerformanceModuleDecParameters(PerformanceModuleDec data) {}

    public void midPerformanceModuleDecParameters(PerformanceModuleDec node,
            ModuleParameter previous, ModuleParameter next) {}

    public void postPerformanceModuleDecParameters(PerformanceModuleDec data) {}

    // PerformanceModuleDecUsesItems
    public boolean walkPerformanceModuleDecUsesItems(PerformanceModuleDec data) {
        return false;
    }

    public void prePerformanceModuleDecUsesItems(PerformanceModuleDec data) {}

    public void midPerformanceModuleDecUsesItems(PerformanceModuleDec node,
            UsesItem previous, UsesItem next) {}

    public void postPerformanceModuleDecUsesItems(PerformanceModuleDec data) {}

    // PerformanceModuleDecConstraints
    public boolean walkPerformanceModuleDecConstraints(PerformanceModuleDec data) {
        return false;
    }

    public void prePerformanceModuleDecConstraints(PerformanceModuleDec data) {}

    public void midPerformanceModuleDecConstraints(PerformanceModuleDec node,
            Exp previous, Exp next) {}

    public void postPerformanceModuleDecConstraints(PerformanceModuleDec data) {}

    // PerformanceModuleDecDecs
    public boolean walkPerformanceModuleDecDecs(PerformanceModuleDec data) {
        return false;
    }

    public void prePerformanceModuleDecDecs(PerformanceModuleDec data) {}

    public void midPerformanceModuleDecDecs(PerformanceModuleDec node,
            Dec previous, Dec next) {}

    public void postPerformanceModuleDecDecs(PerformanceModuleDec data) {}

    // PerformanceOperationDec
    public boolean walkPerformanceOperationDec(PerformanceOperationDec data) {
        return false;
    }

    public void prePerformanceOperationDec(PerformanceOperationDec data) {}

    public void midPerformanceOperationDec(PerformanceOperationDec node,
            ResolveConceptualElement previous, ResolveConceptualElement next) {}

    public void postPerformanceOperationDec(PerformanceOperationDec data) {}

    // PerformanceOperationDecParameters
    public boolean walkPerformanceOperationDecParameters(
            PerformanceOperationDec data) {
        return false;
    }

    public void prePerformanceOperationDecParameters(
            PerformanceOperationDec data) {}

    public void midPerformanceOperationDecParameters(
            PerformanceOperationDec node, ParameterVarDec previous,
            ParameterVarDec next) {}

    public void postPerformanceOperationDecParameters(
            PerformanceOperationDec data) {}

    // PerformanceOperationDecStateVars
    public boolean walkPerformanceOperationDecStateVars(
            PerformanceOperationDec data) {
        return false;
    }

    public void prePerformanceOperationDecStateVars(PerformanceOperationDec data) {}

    public void midPerformanceOperationDecStateVars(
            PerformanceOperationDec node, AffectsItem previous, AffectsItem next) {}

    public void postPerformanceOperationDecStateVars(
            PerformanceOperationDec data) {}

    // PerformanceTypeDec
    public boolean walkPerformanceTypeDec(PerformanceTypeDec data) {
        return false;
    }

    public void prePerformanceTypeDec(PerformanceTypeDec data) {}

    public void midPerformanceTypeDec(PerformanceTypeDec node,
            ResolveConceptualElement previous, ResolveConceptualElement next) {}

    public void postPerformanceTypeDec(PerformanceTypeDec data) {}

    // PrefixExp
    public boolean walkPrefixExp(PrefixExp data) {
        return false;
    }

    public void prePrefixExp(PrefixExp data) {}

    public void midPrefixExp(PrefixExp node, ResolveConceptualElement previous,
            ResolveConceptualElement next) {}

    public void postPrefixExp(PrefixExp data) {}

    // ProcedureDec
    public boolean walkProcedureDec(ProcedureDec data) {
        return false;
    }

    public void preProcedureDec(ProcedureDec data) {}

    public void midProcedureDec(ProcedureDec node,
            ResolveConceptualElement previous, ResolveConceptualElement next) {}

    public void postProcedureDec(ProcedureDec data) {}

    // ProcedureDecParameters
    public boolean walkProcedureDecParameters(ProcedureDec data) {
        return false;
    }

    public void preProcedureDecParameters(ProcedureDec data) {}

    public void midProcedureDecParameters(ProcedureDec node,
            ParameterVarDec previous, ParameterVarDec next) {}

    public void postProcedureDecParameters(ProcedureDec data) {}

    // ProcedureDecStateVars
    public boolean walkProcedureDecStateVars(ProcedureDec data) {
        return false;
    }

    public void preProcedureDecStateVars(ProcedureDec data) {}

    public void midProcedureDecStateVars(ProcedureDec node,
            AffectsItem previous, AffectsItem next) {}

    public void postProcedureDecStateVars(ProcedureDec data) {}

    // ProcedureDecFacilities
    public boolean walkProcedureDecFacilities(ProcedureDec data) {
        return false;
    }

    public void preProcedureDecFacilities(ProcedureDec data) {}

    public void midProcedureDecFacilities(ProcedureDec node,
            FacilityDec previous, FacilityDec next) {}

    public void postProcedureDecFacilities(ProcedureDec data) {}

    // ProcedureDecVariables
    public boolean walkProcedureDecVariables(ProcedureDec data) {
        return false;
    }

    public void preProcedureDecVariables(ProcedureDec data) {}

    public void midProcedureDecVariables(ProcedureDec node, VarDec previous,
            VarDec next) {}

    public void postProcedureDecVariables(ProcedureDec data) {}

    // ProcedureDecAuxVariables
    public boolean walkProcedureDecAuxVariables(ProcedureDec data) {
        return false;
    }

    public void preProcedureDecAuxVariables(ProcedureDec data) {}

    public void midProcedureDecAuxVariables(ProcedureDec node,
            AuxVarDec previous, AuxVarDec next) {}

    public void postProcedureDecAuxVariables(ProcedureDec data) {}

    // ProcedureDecStatements
    public boolean walkProcedureDecStatements(ProcedureDec data) {
        return false;
    }

    public void preProcedureDecStatements(ProcedureDec data) {}

    public void midProcedureDecStatements(ProcedureDec node,
            Statement previous, Statement next) {}

    public void postProcedureDecStatements(ProcedureDec data) {}

    // ProgramCharExp
    public boolean walkProgramCharExp(ProgramCharExp data) {
        return false;
    }

    public void preProgramCharExp(ProgramCharExp data) {}

    public void midProgramCharExp(ProgramCharExp node,
            ResolveConceptualElement previous, ResolveConceptualElement next) {}

    public void postProgramCharExp(ProgramCharExp data) {}

    // ProgramDotExp
    public boolean walkProgramDotExp(ProgramDotExp data) {
        return false;
    }

    public void preProgramDotExp(ProgramDotExp data) {}

    public void midProgramDotExp(ProgramDotExp node,
            ResolveConceptualElement previous, ResolveConceptualElement next) {}

    public void postProgramDotExp(ProgramDotExp data) {}

    // ProgramDotExpSegments
    public boolean walkProgramDotExpSegments(ProgramDotExp data) {
        return false;
    }

    public void preProgramDotExpSegments(ProgramDotExp data) {}

    public void midProgramDotExpSegments(ProgramDotExp node,
            ProgramExp previous, ProgramExp next) {}

    public void postProgramDotExpSegments(ProgramDotExp data) {}

    // ProgramDoubleExp
    public boolean walkProgramDoubleExp(ProgramDoubleExp data) {
        return false;
    }

    public void preProgramDoubleExp(ProgramDoubleExp data) {}

    public void midProgramDoubleExp(ProgramDoubleExp node,
            ResolveConceptualElement previous, ResolveConceptualElement next) {}

    public void postProgramDoubleExp(ProgramDoubleExp data) {}

    // ProgramExp
    public boolean walkProgramExp(ProgramExp data) {
        return false;
    }

    public void preProgramExp(ProgramExp data) {}

    public void midProgramExp(ProgramExp node,
            ResolveConceptualElement previous, ResolveConceptualElement next) {}

    public void postProgramExp(ProgramExp data) {}

    // ProgramFunctionExp
    public boolean walkProgramFunctionExp(ProgramFunctionExp data) {
        return false;
    }

    public void preProgramFunctionExp(ProgramFunctionExp data) {}

    public void midProgramFunctionExp(ProgramFunctionExp node,
            ResolveConceptualElement previous, ResolveConceptualElement next) {}

    public void postProgramFunctionExp(ProgramFunctionExp data) {}

    // ProgramFunctionExpArguments
    public boolean walkProgramFunctionExpArguments(ProgramFunctionExp data) {
        return false;
    }

    public void preProgramFunctionExpArguments(ProgramFunctionExp data) {}

    public void midProgramFunctionExpArguments(ProgramFunctionExp node,
            ProgramExp previous, ProgramExp next) {}

    public void postProgramFunctionExpArguments(ProgramFunctionExp data) {}

    // ProgramIntegerExp
    public boolean walkProgramIntegerExp(ProgramIntegerExp data) {
        return false;
    }

    public void preProgramIntegerExp(ProgramIntegerExp data) {}

    public void midProgramIntegerExp(ProgramIntegerExp node,
            ResolveConceptualElement previous, ResolveConceptualElement next) {}

    public void postProgramIntegerExp(ProgramIntegerExp data) {}

    // ProgramOpExp
    public boolean walkProgramOpExp(ProgramOpExp data) {
        return false;
    }

    public void preProgramOpExp(ProgramOpExp data) {}

    public void midProgramOpExp(ProgramOpExp node,
            ResolveConceptualElement previous, ResolveConceptualElement next) {}

    public void postProgramOpExp(ProgramOpExp data) {}

    // ProgramParamExp
    public boolean walkProgramParamExp(ProgramParamExp data) {
        return false;
    }

    public void preProgramParamExp(ProgramParamExp data) {}

    public void midProgramParamExp(ProgramParamExp node,
            ResolveConceptualElement previous, ResolveConceptualElement next) {}

    public void postProgramParamExp(ProgramParamExp data) {}

    // ProgramParamExpArguments
    public boolean walkProgramParamExpArguments(ProgramParamExp data) {
        return false;
    }

    public void preProgramParamExpArguments(ProgramParamExp data) {}

    public void midProgramParamExpArguments(ProgramParamExp node,
            ProgramExp previous, ProgramExp next) {}

    public void postProgramParamExpArguments(ProgramParamExp data) {}

    // ProgramStringExp
    public boolean walkProgramStringExp(ProgramStringExp data) {
        return false;
    }

    public void preProgramStringExp(ProgramStringExp data) {}

    public void midProgramStringExp(ProgramStringExp node,
            ResolveConceptualElement previous, ResolveConceptualElement next) {}

    public void postProgramStringExp(ProgramStringExp data) {}

    // ProofDec
    public boolean walkProofDec(ProofDec data) {
        return false;
    }

    public void preProofDec(ProofDec data) {}

    public void midProofDec(ProofDec node, ResolveConceptualElement previous,
            ResolveConceptualElement next) {}

    public void postProofDec(ProofDec data) {}

    // ProofDecStatements
    public boolean walkProofDecStatements(ProofDec data) {
        return false;
    }

    public void preProofDecStatements(ProofDec data) {}

    public void midProofDecStatements(ProofDec node, Exp previous, Exp next) {}

    public void postProofDecStatements(ProofDec data) {}

    // ProofDecBaseCase
    public boolean walkProofDecBaseCase(ProofDec data) {
        return false;
    }

    public void preProofDecBaseCase(ProofDec data) {}

    public void midProofDecBaseCase(ProofDec node, Exp previous, Exp next) {}

    public void postProofDecBaseCase(ProofDec data) {}

    // ProofDecInductiveCase
    public boolean walkProofDecInductiveCase(ProofDec data) {
        return false;
    }

    public void preProofDecInductiveCase(ProofDec data) {}

    public void midProofDecInductiveCase(ProofDec node, Exp previous, Exp next) {}

    public void postProofDecInductiveCase(ProofDec data) {}

    // ProofDefinitionExp
    public boolean walkProofDefinitionExp(ProofDefinitionExp data) {
        return false;
    }

    public void preProofDefinitionExp(ProofDefinitionExp data) {}

    public void midProofDefinitionExp(ProofDefinitionExp node,
            ResolveConceptualElement previous, ResolveConceptualElement next) {}

    public void postProofDefinitionExp(ProofDefinitionExp data) {}

    // ProofModuleDec
    public boolean walkProofModuleDec(ProofModuleDec data) {
        return false;
    }

    public void preProofModuleDec(ProofModuleDec data) {}

    public void midProofModuleDec(ProofModuleDec node,
            ResolveConceptualElement previous, ResolveConceptualElement next) {}

    public void postProofModuleDec(ProofModuleDec data) {}

    // ProofModuleDecModuleParams
    public boolean walkProofModuleDecModuleParams(ProofModuleDec data) {
        return false;
    }

    public void preProofModuleDecModuleParams(ProofModuleDec data) {}

    public void midProofModuleDecModuleParams(ProofModuleDec node,
            ModuleParameter previous, ModuleParameter next) {}

    public void postProofModuleDecModuleParams(ProofModuleDec data) {}

    // ProofModuleDecUsesItems
    public boolean walkProofModuleDecUsesItems(ProofModuleDec data) {
        return false;
    }

    public void preProofModuleDecUsesItems(ProofModuleDec data) {}

    public void midProofModuleDecUsesItems(ProofModuleDec node,
            UsesItem previous, UsesItem next) {}

    public void postProofModuleDecUsesItems(ProofModuleDec data) {}

    // ProofModuleDecDecs
    public boolean walkProofModuleDecDecs(ProofModuleDec data) {
        return false;
    }

    public void preProofModuleDecDecs(ProofModuleDec data) {}

    public void midProofModuleDecDecs(ProofModuleDec node, Dec previous,
            Dec next) {}

    public void postProofModuleDecDecs(ProofModuleDec data) {}

    // QuantExp
    public boolean walkQuantExp(QuantExp data) {
        return false;
    }

    public void preQuantExp(QuantExp data) {}

    public void midQuantExp(QuantExp node, ResolveConceptualElement previous,
            ResolveConceptualElement next) {}

    public void postQuantExp(QuantExp data) {}

    // QuantExpVars
    public boolean walkQuantExpVars(QuantExp data) {
        return false;
    }

    public void preQuantExpVars(QuantExp data) {}

    public void midQuantExpVars(QuantExp node, MathVarDec previous,
            MathVarDec next) {}

    public void postQuantExpVars(QuantExp data) {}

    // RealizationParamDec
    public boolean walkRealizationParamDec(RealizationParamDec data) {
        return false;
    }

    public void preRealizationParamDec(RealizationParamDec data) {}

    public void midRealizationParamDec(RealizationParamDec node,
            ResolveConceptualElement previous, ResolveConceptualElement next) {}

    public void postRealizationParamDec(RealizationParamDec data) {}

    // RecordTy
    public boolean walkRecordTy(RecordTy data) {
        return false;
    }

    public void preRecordTy(RecordTy data) {}

    public void midRecordTy(RecordTy node, ResolveConceptualElement previous,
            ResolveConceptualElement next) {}

    public void postRecordTy(RecordTy data) {}

    // RecordTyFields
    public boolean walkRecordTyFields(RecordTy data) {
        return false;
    }

    public void preRecordTyFields(RecordTy data) {}

    public void midRecordTyFields(RecordTy node, VarDec previous, VarDec next) {}

    public void postRecordTyFields(RecordTy data) {}

    // RenamingItem
    public boolean walkRenamingItem(RenamingItem data) {
        return false;
    }

    public void preRenamingItem(RenamingItem data) {}

    public void midRenamingItem(RenamingItem node,
            ResolveConceptualElement previous, ResolveConceptualElement next) {}

    public void postRenamingItem(RenamingItem data) {}

    // RepresentationDec
    public boolean walkRepresentationDec(RepresentationDec data) {
        return false;
    }

    public void preRepresentationDec(RepresentationDec data) {}

    public void midRepresentationDec(RepresentationDec node,
            ResolveConceptualElement previous, ResolveConceptualElement next) {}

    public void postRepresentationDec(RepresentationDec data) {}

    // ResolveConceptualElement
    public boolean walkResolveConceptualElement(ResolveConceptualElement data) {
        return false;
    }

    public void preResolveConceptualElement(ResolveConceptualElement data) {}

    public void midResolveConceptualElement(ResolveConceptualElement node,
            ResolveConceptualElement previous, ResolveConceptualElement next) {}

    public void postResolveConceptualElement(ResolveConceptualElement data) {}

    // SelectionStmt
    public boolean walkSelectionStmt(SelectionStmt data) {
        return false;
    }

    public void preSelectionStmt(SelectionStmt data) {}

    public void midSelectionStmt(SelectionStmt node,
            ResolveConceptualElement previous, ResolveConceptualElement next) {}

    public void postSelectionStmt(SelectionStmt data) {}

    // SelectionStmtWhenpairs
    public boolean walkSelectionStmtWhenpairs(SelectionStmt data) {
        return false;
    }

    public void preSelectionStmtWhenpairs(SelectionStmt data) {}

    public void midSelectionStmtWhenpairs(SelectionStmt node,
            ChoiceItem previous, ChoiceItem next) {}

    public void postSelectionStmtWhenpairs(SelectionStmt data) {}

    // SelectionStmtDefaultclause
    public boolean walkSelectionStmtDefaultclause(SelectionStmt data) {
        return false;
    }

    public void preSelectionStmtDefaultclause(SelectionStmt data) {}

    public void midSelectionStmtDefaultclause(SelectionStmt node,
            Statement previous, Statement next) {}

    public void postSelectionStmtDefaultclause(SelectionStmt data) {}

    // SetExp
    public boolean walkSetExp(SetExp data) {
        return false;
    }

    public void preSetExp(SetExp data) {}

    public void midSetExp(SetExp node, ResolveConceptualElement previous,
            ResolveConceptualElement next) {}

    public void postSetExp(SetExp data) {}

    // SetExpVars
    public boolean walkSetExpVars(SetExp data) {
        return false;
    }

    public void preSetExpVars(SetExp data) {}

    public void midSetExpVars(SetExp node, VarExp previous, VarExp next) {}

    public void postSetExpVars(SetExp data) {}

    // ShortFacilityModuleDec
    public boolean walkShortFacilityModuleDec(ShortFacilityModuleDec data) {
        return false;
    }

    public void preShortFacilityModuleDec(ShortFacilityModuleDec data) {}

    public void midShortFacilityModuleDec(ShortFacilityModuleDec node,
            ResolveConceptualElement previous, ResolveConceptualElement next) {}

    public void postShortFacilityModuleDec(ShortFacilityModuleDec data) {}

    // ShortFacilityModuleDecUsesItems
    public boolean walkShortFacilityModuleDecUsesItems(
            ShortFacilityModuleDec data) {
        return false;
    }

    public void preShortFacilityModuleDecUsesItems(ShortFacilityModuleDec data) {}

    public void midShortFacilityModuleDecUsesItems(ShortFacilityModuleDec node,
            UsesItem previous, UsesItem next) {}

    public void postShortFacilityModuleDecUsesItems(ShortFacilityModuleDec data) {}

    // Statement
    public boolean walkStatement(Statement data) {
        return false;
    }

    public void preStatement(Statement data) {}

    public void midStatement(Statement node, ResolveConceptualElement previous,
            ResolveConceptualElement next) {}

    public void postStatement(Statement data) {}

    // StringExp
    public boolean walkStringExp(StringExp data) {
        return false;
    }

    public void preStringExp(StringExp data) {}

    public void midStringExp(StringExp node, ResolveConceptualElement previous,
            ResolveConceptualElement next) {}

    public void postStringExp(StringExp data) {}

    // SubtypeDec
    public boolean walkSubtypeDec(SubtypeDec data) {
        return false;
    }

    public void preSubtypeDec(SubtypeDec data) {}

    public void midSubtypeDec(SubtypeDec node,
            ResolveConceptualElement previous, ResolveConceptualElement next) {}

    public void postSubtypeDec(SubtypeDec data) {}

    // SuppositionDeductionExp
    public boolean walkSuppositionDeductionExp(SuppositionDeductionExp data) {
        return false;
    }

    public void preSuppositionDeductionExp(SuppositionDeductionExp data) {}

    public void midSuppositionDeductionExp(SuppositionDeductionExp node,
            ResolveConceptualElement previous, ResolveConceptualElement next) {}

    public void postSuppositionDeductionExp(SuppositionDeductionExp data) {}

    // SuppositionDeductionExpBody
    public boolean walkSuppositionDeductionExpBody(SuppositionDeductionExp data) {
        return false;
    }

    public void preSuppositionDeductionExpBody(SuppositionDeductionExp data) {}

    public void midSuppositionDeductionExpBody(SuppositionDeductionExp node,
            Exp previous, Exp next) {}

    public void postSuppositionDeductionExpBody(SuppositionDeductionExp data) {}

    // SuppositionExp
    public boolean walkSuppositionExp(SuppositionExp data) {
        return false;
    }

    public void preSuppositionExp(SuppositionExp data) {}

    public void midSuppositionExp(SuppositionExp node,
            ResolveConceptualElement previous, ResolveConceptualElement next) {}

    public void postSuppositionExp(SuppositionExp data) {}

    // SuppositionExpVars
    public boolean walkSuppositionExpVars(SuppositionExp data) {
        return false;
    }

    public void preSuppositionExpVars(SuppositionExp data) {}

    public void midSuppositionExpVars(SuppositionExp node, MathVarDec previous,
            MathVarDec next) {}

    public void postSuppositionExpVars(SuppositionExp data) {}

    // SwapStmt
    public boolean walkSwapStmt(SwapStmt data) {
        return false;
    }

    public void preSwapStmt(SwapStmt data) {}

    public void midSwapStmt(SwapStmt node, ResolveConceptualElement previous,
            ResolveConceptualElement next) {}

    public void postSwapStmt(SwapStmt data) {}

    // TupleExp
    public boolean walkTupleExp(TupleExp data) {
        return false;
    }

    public void preTupleExp(TupleExp data) {}

    public void midTupleExp(TupleExp node, ResolveConceptualElement previous,
            ResolveConceptualElement next) {}

    public void postTupleExp(TupleExp data) {}

    // TupleExpFields
    public boolean walkTupleExpFields(TupleExp data) {
        return false;
    }

    public void preTupleExpFields(TupleExp data) {}

    public void midTupleExpFields(TupleExp node, Exp previous, Exp next) {}

    public void postTupleExpFields(TupleExp data) {}

    // TupleTy
    public boolean walkTupleTy(TupleTy data) {
        return false;
    }

    public void preTupleTy(TupleTy data) {}

    public void midTupleTy(TupleTy node, ResolveConceptualElement previous,
            ResolveConceptualElement next) {}

    public void postTupleTy(TupleTy data) {}

    // TupleTyFields
    public boolean walkTupleTyFields(TupleTy data) {
        return false;
    }

    public void preTupleTyFields(TupleTy data) {}

    public void midTupleTyFields(TupleTy node, Ty previous, Ty next) {}

    public void postTupleTyFields(TupleTy data) {}

    // Ty
    public boolean walkTy(Ty data) {
        return false;
    }

    public void preTy(Ty data) {}

    public void midTy(Ty node, ResolveConceptualElement previous,
            ResolveConceptualElement next) {}

    public void postTy(Ty data) {}

    // TypeDec
    public boolean walkTypeDec(TypeDec data) {
        return false;
    }

    public void preTypeDec(TypeDec data) {}

    public void midTypeDec(TypeDec node, ResolveConceptualElement previous,
            ResolveConceptualElement next) {}

    public void postTypeDec(TypeDec data) {}

    // TypeFunctionExp
    public boolean walkTypeFunctionExp(TypeFunctionExp data) {
        return false;
    }

    public void preTypeFunctionExp(TypeFunctionExp data) {}

    public void midTypeFunctionExp(TypeFunctionExp node,
            ResolveConceptualElement previous, ResolveConceptualElement next) {}

    public void postTypeFunctionExp(TypeFunctionExp data) {}

    // TypeFunctionExpParams
    public boolean walkTypeFunctionExpParams(TypeFunctionExp data) {
        return false;
    }

    public void preTypeFunctionExpParams(TypeFunctionExp data) {}

    public void midTypeFunctionExpParams(TypeFunctionExp node, Exp previous,
            Exp next) {}

    public void postTypeFunctionExpParams(TypeFunctionExp data) {}

    // UnaryMinusExp
    public boolean walkUnaryMinusExp(UnaryMinusExp data) {
        return false;
    }

    public void preUnaryMinusExp(UnaryMinusExp data) {}

    public void midUnaryMinusExp(UnaryMinusExp node,
            ResolveConceptualElement previous, ResolveConceptualElement next) {}

    public void postUnaryMinusExp(UnaryMinusExp data) {}

    // UsesItem
    public boolean walkUsesItem(UsesItem data) {
        return false;
    }

    public void preUsesItem(UsesItem data) {}

    public void midUsesItem(UsesItem node, ResolveConceptualElement previous,
            ResolveConceptualElement next) {}

    public void postUsesItem(UsesItem data) {}

    // VarDec
    public boolean walkVarDec(VarDec data) {
        return false;
    }

    public void preVarDec(VarDec data) {}

    public void midVarDec(VarDec node, ResolveConceptualElement previous,
            ResolveConceptualElement next) {}

    public void postVarDec(VarDec data) {}

    // VarExp
    public boolean walkVarExp(VarExp data) {
        return false;
    }

    public void preVarExp(VarExp data) {}

    public void midVarExp(VarExp node, ResolveConceptualElement previous,
            ResolveConceptualElement next) {}

    public void postVarExp(VarExp data) {}

    // VariableArrayExp
    public boolean walkVariableArrayExp(VariableArrayExp data) {
        return false;
    }

    public void preVariableArrayExp(VariableArrayExp data) {}

    public void midVariableArrayExp(VariableArrayExp node,
            ResolveConceptualElement previous, ResolveConceptualElement next) {}

    public void postVariableArrayExp(VariableArrayExp data) {}

    // VariableDotExp
    public boolean walkVariableDotExp(VariableDotExp data) {
        return false;
    }

    public void preVariableDotExp(VariableDotExp data) {}

    public void midVariableDotExp(VariableDotExp node,
            ResolveConceptualElement previous, ResolveConceptualElement next) {}

    public void postVariableDotExp(VariableDotExp data) {}

    // VariableDotExpSegments
    public boolean walkVariableDotExpSegments(VariableDotExp data) {
        return false;
    }

    public void preVariableDotExpSegments(VariableDotExp data) {}

    public void midVariableDotExpSegments(VariableDotExp node,
            VariableExp previous, VariableExp next) {}

    public void postVariableDotExpSegments(VariableDotExp data) {}

    // VariableExp
    public boolean walkVariableExp(VariableExp data) {
        return false;
    }

    public void preVariableExp(VariableExp data) {}

    public void midVariableExp(VariableExp node,
            ResolveConceptualElement previous, ResolveConceptualElement next) {}

    public void postVariableExp(VariableExp data) {}

    // VariableNameExp
    public boolean walkVariableNameExp(VariableNameExp data) {
        return false;
    }

    public void preVariableNameExp(VariableNameExp data) {}

    public void midVariableNameExp(VariableNameExp node,
            ResolveConceptualElement previous, ResolveConceptualElement next) {}

    public void postVariableNameExp(VariableNameExp data) {}

    // VariableRecordExp
    public boolean walkVariableRecordExp(VariableRecordExp data) {
        return false;
    }

    public void preVariableRecordExp(VariableRecordExp data) {}

    public void midVariableRecordExp(VariableRecordExp node,
            ResolveConceptualElement previous, ResolveConceptualElement next) {}

    public void postVariableRecordExp(VariableRecordExp data) {}

    // VariableRecordExpFields
    public boolean walkVariableRecordExpFields(VariableRecordExp data) {
        return false;
    }

    public void preVariableRecordExpFields(VariableRecordExp data) {}

    public void midVariableRecordExpFields(VariableRecordExp node,
            VariableExp previous, VariableExp next) {}

    public void postVariableRecordExpFields(VariableRecordExp data) {}

    // WhileStmt
    public boolean walkWhileStmt(WhileStmt data) {
        return false;
    }

    public void preWhileStmt(WhileStmt data) {}

    public void midWhileStmt(WhileStmt node, ResolveConceptualElement previous,
            ResolveConceptualElement next) {}

    public void postWhileStmt(WhileStmt data) {}

    // WhileStmtChanging
    public boolean walkWhileStmtChanging(WhileStmt data) {
        return false;
    }

    public void preWhileStmtChanging(WhileStmt data) {}

    public void midWhileStmtChanging(WhileStmt node, VariableExp previous,
            VariableExp next) {}

    public void postWhileStmtChanging(WhileStmt data) {}

    // WhileStmtStatements
    public boolean walkWhileStmtStatements(WhileStmt data) {
        return false;
    }

    public void preWhileStmtStatements(WhileStmt data) {}

    public void midWhileStmtStatements(WhileStmt node, Statement previous,
            Statement next) {}

    public void postWhileStmtStatements(WhileStmt data) {}

}<|MERGE_RESOLUTION|>--- conflicted
+++ resolved
@@ -1,2852 +1,2848 @@
-package edu.clemson.cs.r2jt.treewalk;
-
-import edu.clemson.cs.r2jt.absyn.*;
-import edu.clemson.cs.r2jt.data.PosSymbol;
-
-public abstract class TreeWalkerVisitor {
-
-    public void preAny(ResolveConceptualElement data) {}
-
-    public void postAny(ResolveConceptualElement data) {}
-
-    // AffectsItem
-    public boolean walkAffectsItem(AffectsItem data) {
-        return false;
-    }
-
-    public void preAffectsItem(AffectsItem data) {}
-
-    public void midAffectsItem(AffectsItem node,
-            ResolveConceptualElement previous, ResolveConceptualElement next) {}
-
-    public void postAffectsItem(AffectsItem data) {}
-
-    // AlternativeExp
-    public boolean walkAlternativeExp(AlternativeExp data) {
-        return false;
-    }
-
-    public void preAlternativeExp(AlternativeExp data) {}
-
-    public void midAlternativeExp(AlternativeExp node,
-            ResolveConceptualElement previous, ResolveConceptualElement next) {}
-
-    public void postAlternativeExp(AlternativeExp data) {}
-
-    // AlternativeExpAlternatives
-    public boolean walkAlternativeExpAlternatives(AlternativeExp data) {
-        return false;
-    }
-
-    public void preAlternativeExpAlternatives(AlternativeExp data) {}
-
-    public void midAlternativeExpAlternatives(AlternativeExp node,
-            AltItemExp previous, AltItemExp next) {}
-
-    public void postAlternativeExpAlternatives(AlternativeExp data) {}
-
-    // AltItemExp
-    public boolean walkAltItemExp(AltItemExp data) {
-        return false;
-    }
-
-    public void preAltItemExp(AltItemExp data) {}
-
-    public void midAltItemExp(AltItemExp node,
-            ResolveConceptualElement previous, ResolveConceptualElement next) {}
-
-    public void postAltItemExp(AltItemExp data) {}
-
-    // ArrayTy
-    public boolean walkArrayTy(ArrayTy data) {
-        return false;
-    }
-
-    public void preArrayTy(ArrayTy data) {}
-
-    public void midArrayTy(ArrayTy node, ResolveConceptualElement previous,
-            ResolveConceptualElement next) {}
-
-    public void postArrayTy(ArrayTy data) {}
-
-    // AssumeStmt
-    public boolean walkAssumeStmt(AssumeStmt data) {
-        return false;
-    }
-
-    public void preAssumeStmt(AssumeStmt data) {}
-
-    public void midAssumeStmt(AssumeStmt node,
-            ResolveConceptualElement previous, ResolveConceptualElement next) {}
-
-    public void postAssumeStmt(AssumeStmt data) {}
-
-    // AuxCodeStmt
-    public boolean walkAuxCodeStmt(AuxCodeStmt data) {
-        return false;
-    }
-
-    public void preAuxCodeStmt(AuxCodeStmt data) {}
-
-    public void midAuxCodeStmt(AuxCodeStmt node,
-            ResolveConceptualElement previous, ResolveConceptualElement next) {}
-
-    public void postAuxCodeStmt(AuxCodeStmt data) {}
-
-    // AuxCodeStmtStatements
-    public boolean walkAuxCodeStmtStatements(AuxCodeStmt data) {
-        return false;
-    }
-
-    public void preAuxCodeStmtStatements(AuxCodeStmt data) {}
-
-    public void midAuxCodeStmtStatements(AuxCodeStmt node, Statement previous,
-            Statement next) {}
-
-    public void postAuxCodeStmtStatements(AuxCodeStmt data) {}
-
-    // AuxVarDec
-    public boolean walkAuxVarDec(AuxVarDec data) {
-        return false;
-    }
-
-    public void preAuxVarDec(AuxVarDec data) {}
-
-    public void midAuxVarDec(AuxVarDec node, ResolveConceptualElement previous,
-            ResolveConceptualElement next) {}
-
-    public void postAuxVarDec(AuxVarDec data) {}
-
-    // BetweenExp
-    public boolean walkBetweenExp(BetweenExp data) {
-        return false;
-    }
-
-    public void preBetweenExp(BetweenExp data) {}
-
-    public void midBetweenExp(BetweenExp node,
-            ResolveConceptualElement previous, ResolveConceptualElement next) {}
-
-    public void postBetweenExp(BetweenExp data) {}
-
-    // BetweenExpLessExps
-    public boolean walkBetweenExpLessExps(BetweenExp data) {
-        return false;
-    }
-
-    public void preBetweenExpLessExps(BetweenExp data) {}
-
-    public void midBetweenExpLessExps(BetweenExp node, Exp previous, Exp next) {}
-
-    public void postBetweenExpLessExps(BetweenExp data) {}
-
-<<<<<<< HEAD
-    // BooleanTy
-    public boolean walkBooleanTy(BooleanTy data) {
-        return false;
-    }
-
-=======
-    // BooleanTy 
->>>>>>> cfcc0f6b
-    public void preBooleanTy(BooleanTy data) {}
-
-    public void midBooleanTy(BooleanTy node, ResolveConceptualElement previous,
-            ResolveConceptualElement next) {}
-
-    public void postBooleanTy(BooleanTy data) {}
-
-    // CallStmt
-    public boolean walkCallStmt(CallStmt data) {
-        return false;
-    }
-
-    public void preCallStmt(CallStmt data) {}
-
-    public void midCallStmt(CallStmt node, ResolveConceptualElement previous,
-            ResolveConceptualElement next) {}
-
-    public void postCallStmt(CallStmt data) {}
-
-    // CallStmtArguments
-    public boolean walkCallStmtArguments(CallStmt data) {
-        return false;
-    }
-
-    public void preCallStmtArguments(CallStmt data) {}
-
-    public void midCallStmtArguments(CallStmt node, ProgramExp previous,
-            ProgramExp next) {}
-
-    public void postCallStmtArguments(CallStmt data) {}
-
-    // CartProdTy
-    public boolean walkCartProdTy(CartProdTy data) {
-        return false;
-    }
-
-    public void preCartProdTy(CartProdTy data) {}
-
-    public void midCartProdTy(CartProdTy node,
-            ResolveConceptualElement previous, ResolveConceptualElement next) {}
-
-    public void postCartProdTy(CartProdTy data) {}
-
-    // CartProdTyFields
-    public boolean walkCartProdTyFields(CartProdTy data) {
-        return false;
-    }
-
-    public void preCartProdTyFields(CartProdTy data) {}
-
-    public void midCartProdTyFields(CartProdTy node, MathVarDec previous,
-            MathVarDec next) {}
-
-    public void postCartProdTyFields(CartProdTy data) {}
-
-    // CategoricalDefinitionDec
-    public boolean walkCategoricalDefinitionDec(CategoricalDefinitionDec data) {
-        return false;
-    }
-
-    public void preCategoricalDefinitionDec(CategoricalDefinitionDec data) {}
-
-    public void midCategoricalDefinitionDec(CategoricalDefinitionDec node,
-            ResolveConceptualElement previous, ResolveConceptualElement next) {}
-
-    public void postCategoricalDefinitionDec(CategoricalDefinitionDec data) {}
-
-    // CharExp
-    public boolean walkCharExp(CharExp data) {
-        return false;
-    }
-
-    public void preCharExp(CharExp data) {}
-
-    public void midCharExp(CharExp node, ResolveConceptualElement previous,
-            ResolveConceptualElement next) {}
-
-    public void postCharExp(CharExp data) {}
-
-    // ChoiceItem
-    public boolean walkChoiceItem(ChoiceItem data) {
-        return false;
-    }
-
-    public void preChoiceItem(ChoiceItem data) {}
-
-    public void midChoiceItem(ChoiceItem node,
-            ResolveConceptualElement previous, ResolveConceptualElement next) {}
-
-    public void postChoiceItem(ChoiceItem data) {}
-
-    // ChoiceItemTest
-    public boolean walkChoiceItemTest(ChoiceItem data) {
-        return false;
-    }
-
-    public void preChoiceItemTest(ChoiceItem data) {}
-
-    public void midChoiceItemTest(ChoiceItem node, ProgramExp previous,
-            ProgramExp next) {}
-
-    public void postChoiceItemTest(ChoiceItem data) {}
-
-    // ChoiceItemThenclause
-    public boolean walkChoiceItemThenclause(ChoiceItem data) {
-        return false;
-    }
-
-    public void preChoiceItemThenclause(ChoiceItem data) {}
-
-    public void midChoiceItemThenclause(ChoiceItem node, Statement previous,
-            Statement next) {}
-
-    public void postChoiceItemThenclause(ChoiceItem data) {}
-
-    // ConceptBodyModuleDec
-    public boolean walkConceptBodyModuleDec(ConceptBodyModuleDec data) {
-        return false;
-    }
-
-    public void preConceptBodyModuleDec(ConceptBodyModuleDec data) {}
-
-    public void midConceptBodyModuleDec(ConceptBodyModuleDec node,
-            ResolveConceptualElement previous, ResolveConceptualElement next) {}
-
-    public void postConceptBodyModuleDec(ConceptBodyModuleDec data) {}
-
-    // ConceptBodyModuleDecParameters
-    public boolean walkConceptBodyModuleDecParameters(ConceptBodyModuleDec data) {
-        return false;
-    }
-
-    public void preConceptBodyModuleDecParameters(ConceptBodyModuleDec data) {}
-
-    public void midConceptBodyModuleDecParameters(ConceptBodyModuleDec node,
-            ModuleParameter previous, ModuleParameter next) {}
-
-    public void postConceptBodyModuleDecParameters(ConceptBodyModuleDec data) {}
-
-    // ConceptBodyModuleDecEnhancementNames
-    public boolean walkConceptBodyModuleDecEnhancementNames(
-            ConceptBodyModuleDec data) {
-        return false;
-    }
-
-    public void preConceptBodyModuleDecEnhancementNames(
-            ConceptBodyModuleDec data) {}
-
-    public void midConceptBodyModuleDecEnhancementNames(
-            ConceptBodyModuleDec node, PosSymbol previous, PosSymbol next) {}
-
-    public void postConceptBodyModuleDecEnhancementNames(
-            ConceptBodyModuleDec data) {}
-
-    // ConceptBodyModuleDecUsesItems
-    public boolean walkConceptBodyModuleDecUsesItems(ConceptBodyModuleDec data) {
-        return false;
-    }
-
-    public void preConceptBodyModuleDecUsesItems(ConceptBodyModuleDec data) {}
-
-    public void midConceptBodyModuleDecUsesItems(ConceptBodyModuleDec node,
-            UsesItem previous, UsesItem next) {}
-
-    public void postConceptBodyModuleDecUsesItems(ConceptBodyModuleDec data) {}
-
-    // ConceptBodyModuleDecConventions
-    public boolean walkConceptBodyModuleDecConventions(ConceptBodyModuleDec data) {
-        return false;
-    }
-
-    public void preConceptBodyModuleDecConventions(ConceptBodyModuleDec data) {}
-
-    public void midConceptBodyModuleDecConventions(ConceptBodyModuleDec node,
-            Exp previous, Exp next) {}
-
-    public void postConceptBodyModuleDecConventions(ConceptBodyModuleDec data) {}
-
-    // ConceptBodyModuleDecCorrs
-    public boolean walkConceptBodyModuleDecCorrs(ConceptBodyModuleDec data) {
-        return false;
-    }
-
-    public void preConceptBodyModuleDecCorrs(ConceptBodyModuleDec data) {}
-
-    public void midConceptBodyModuleDecCorrs(ConceptBodyModuleDec node,
-            Exp previous, Exp next) {}
-
-    public void postConceptBodyModuleDecCorrs(ConceptBodyModuleDec data) {}
-
-    // ConceptBodyModuleDecDecs
-    public boolean walkConceptBodyModuleDecDecs(ConceptBodyModuleDec data) {
-        return false;
-    }
-
-    public void preConceptBodyModuleDecDecs(ConceptBodyModuleDec data) {}
-
-    public void midConceptBodyModuleDecDecs(ConceptBodyModuleDec node,
-            Dec previous, Dec next) {}
-
-    public void postConceptBodyModuleDecDecs(ConceptBodyModuleDec data) {}
-
-    // ConceptModuleDec
-    public boolean walkConceptModuleDec(ConceptModuleDec data) {
-        return false;
-    }
-
-    public void preConceptModuleDec(ConceptModuleDec data) {}
-
-    public void midConceptModuleDec(ConceptModuleDec node,
-            ResolveConceptualElement previous, ResolveConceptualElement next) {}
-
-    public void postConceptModuleDec(ConceptModuleDec data) {}
-
-    // ConceptModuleDecParameters
-    public boolean walkConceptModuleDecParameters(ConceptModuleDec data) {
-        return false;
-    }
-
-    public void preConceptModuleDecParameters(ConceptModuleDec data) {}
-
-    public void midConceptModuleDecParameters(ConceptModuleDec node,
-            ModuleParameter previous, ModuleParameter next) {}
-
-    public void postConceptModuleDecParameters(ConceptModuleDec data) {}
-
-    // ConceptModuleDecUsesItems
-    public boolean walkConceptModuleDecUsesItems(ConceptModuleDec data) {
-        return false;
-    }
-
-    public void preConceptModuleDecUsesItems(ConceptModuleDec data) {}
-
-    public void midConceptModuleDecUsesItems(ConceptModuleDec node,
-            UsesItem previous, UsesItem next) {}
-
-    public void postConceptModuleDecUsesItems(ConceptModuleDec data) {}
-
-    // ConceptModuleDecConstraints
-    public boolean walkConceptModuleDecConstraints(ConceptModuleDec data) {
-        return false;
-    }
-
-    public void preConceptModuleDecConstraints(ConceptModuleDec data) {}
-
-    public void midConceptModuleDecConstraints(ConceptModuleDec node,
-            Exp previous, Exp next) {}
-
-    public void postConceptModuleDecConstraints(ConceptModuleDec data) {}
-
-    // ConceptModuleDecDecs
-    public boolean walkConceptModuleDecDecs(ConceptModuleDec data) {
-        return false;
-    }
-
-    public void preConceptModuleDecDecs(ConceptModuleDec data) {}
-
-    public void midConceptModuleDecDecs(ConceptModuleDec node, Dec previous,
-            Dec next) {}
-
-    public void postConceptModuleDecDecs(ConceptModuleDec data) {}
-
-    // ConceptTypeParamDec
-    public boolean walkConceptTypeParamDec(ConceptTypeParamDec data) {
-        return false;
-    }
-
-    public void preConceptTypeParamDec(ConceptTypeParamDec data) {}
-
-    public void midConceptTypeParamDec(ConceptTypeParamDec node,
-            ResolveConceptualElement previous, ResolveConceptualElement next) {}
-
-    public void postConceptTypeParamDec(ConceptTypeParamDec data) {}
-
-    // ConditionItem
-    public boolean walkConditionItem(ConditionItem data) {
-        return false;
-    }
-
-    public void preConditionItem(ConditionItem data) {}
-
-    public void midConditionItem(ConditionItem node,
-            ResolveConceptualElement previous, ResolveConceptualElement next) {}
-
-    public void postConditionItem(ConditionItem data) {}
-
-    // ConditionItemThenclause
-    public boolean walkConditionItemThenclause(ConditionItem data) {
-        return false;
-    }
-
-    public void preConditionItemThenclause(ConditionItem data) {}
-
-    public void midConditionItemThenclause(ConditionItem node,
-            Statement previous, Statement next) {}
-
-    public void postConditionItemThenclause(ConditionItem data) {}
-
-    // ConfirmStmt
-    public boolean walkConfirmStmt(ConfirmStmt data) {
-        return false;
-    }
-
-    public void preConfirmStmt(ConfirmStmt data) {}
-
-    public void midConfirmStmt(ConfirmStmt node,
-            ResolveConceptualElement previous, ResolveConceptualElement next) {}
-
-    public void postConfirmStmt(ConfirmStmt data) {}
-
-    // ConstantParamDec
-    public boolean walkConstantParamDec(ConstantParamDec data) {
-        return false;
-    }
-
-    public void preConstantParamDec(ConstantParamDec data) {}
-
-    public void midConstantParamDec(ConstantParamDec node,
-            ResolveConceptualElement previous, ResolveConceptualElement next) {}
-
-    public void postConstantParamDec(ConstantParamDec data) {}
-
-    // ConstructedTy
-    public boolean walkConstructedTy(ConstructedTy data) {
-        return false;
-    }
-
-    public void preConstructedTy(ConstructedTy data) {}
-
-    public void midConstructedTy(ConstructedTy node,
-            ResolveConceptualElement previous, ResolveConceptualElement next) {}
-
-    public void postConstructedTy(ConstructedTy data) {}
-
-    // ConstructedTyArgs
-    public boolean walkConstructedTyArgs(ConstructedTy data) {
-        return false;
-    }
-
-    public void preConstructedTyArgs(ConstructedTy data) {}
-
-    public void midConstructedTyArgs(ConstructedTy node, Ty previous, Ty next) {}
-
-    public void postConstructedTyArgs(ConstructedTy data) {}
-
-    // Dec
-    public boolean walkDec(Dec data) {
-        return false;
-    }
-
-    public void preDec(Dec data) {}
-
-    public void midDec(Dec node, ResolveConceptualElement previous,
-            ResolveConceptualElement next) {}
-
-    public void postDec(Dec data) {}
-
-    // DeductionExp
-    public boolean walkDeductionExp(DeductionExp data) {
-        return false;
-    }
-
-    public void preDeductionExp(DeductionExp data) {}
-
-    public void midDeductionExp(DeductionExp node,
-            ResolveConceptualElement previous, ResolveConceptualElement next) {}
-
-    public void postDeductionExp(DeductionExp data) {}
-
-    // DefinitionDec
-    public boolean walkDefinitionDec(DefinitionDec data) {
-        return false;
-    }
-
-    public void preDefinitionDec(DefinitionDec data) {}
-
-    public void midDefinitionDec(DefinitionDec node,
-            ResolveConceptualElement previous, ResolveConceptualElement next) {}
-
-    public void postDefinitionDec(DefinitionDec data) {}
-
-    // DefinitionDecParameters
-    public boolean walkDefinitionDecParameters(DefinitionDec data) {
-        return false;
-    }
-
-    public void preDefinitionDecParameters(DefinitionDec data) {}
-
-    public void midDefinitionDecParameters(DefinitionDec node,
-            MathVarDec previous, MathVarDec next) {}
-
-    public void postDefinitionDecParameters(DefinitionDec data) {}
-
-    // DotExp
-    public boolean walkDotExp(DotExp data) {
-        return false;
-    }
-
-    public void preDotExp(DotExp data) {}
-
-    public void midDotExp(DotExp node, ResolveConceptualElement previous,
-            ResolveConceptualElement next) {}
-
-    public void postDotExp(DotExp data) {}
-
-    // DotExpSegments
-    public boolean walkDotExpSegments(DotExp data) {
-        return false;
-    }
-
-    public void preDotExpSegments(DotExp data) {}
-
-    public void midDotExpSegments(DotExp node, Exp previous, Exp next) {}
-
-    public void postDotExpSegments(DotExp data) {}
-
-    // DoubleExp
-    public boolean walkDoubleExp(DoubleExp data) {
-        return false;
-    }
-
-    public void preDoubleExp(DoubleExp data) {}
-
-    public void midDoubleExp(DoubleExp node, ResolveConceptualElement previous,
-            ResolveConceptualElement next) {}
-
-    public void postDoubleExp(DoubleExp data) {}
-
-    // EnhancementBodyItem
-    public boolean walkEnhancementBodyItem(EnhancementBodyItem data) {
-        return false;
-    }
-
-    public void preEnhancementBodyItem(EnhancementBodyItem data) {}
-
-    public void midEnhancementBodyItem(EnhancementBodyItem node,
-            ResolveConceptualElement previous, ResolveConceptualElement next) {}
-
-    public void postEnhancementBodyItem(EnhancementBodyItem data) {}
-
-    // EnhancementBodyItemParams
-    public boolean walkEnhancementBodyItemParams(EnhancementBodyItem data) {
-        return false;
-    }
-
-    public void preEnhancementBodyItemParams(EnhancementBodyItem data) {}
-
-    public void midEnhancementBodyItemParams(EnhancementBodyItem node,
-            ModuleArgumentItem previous, ModuleArgumentItem next) {}
-
-    public void postEnhancementBodyItemParams(EnhancementBodyItem data) {}
-
-    // EnhancementBodyItemBodyParams
-    public boolean walkEnhancementBodyItemBodyParams(EnhancementBodyItem data) {
-        return false;
-    }
-
-    public void preEnhancementBodyItemBodyParams(EnhancementBodyItem data) {}
-
-    public void midEnhancementBodyItemBodyParams(EnhancementBodyItem node,
-            ModuleArgumentItem previous, ModuleArgumentItem next) {}
-
-    public void postEnhancementBodyItemBodyParams(EnhancementBodyItem data) {}
-
-    // EnhancementBodyModuleDec
-    public boolean walkEnhancementBodyModuleDec(EnhancementBodyModuleDec data) {
-        return false;
-    }
-
-    public void preEnhancementBodyModuleDec(EnhancementBodyModuleDec data) {}
-
-    public void midEnhancementBodyModuleDec(EnhancementBodyModuleDec node,
-            ResolveConceptualElement previous, ResolveConceptualElement next) {}
-
-    public void postEnhancementBodyModuleDec(EnhancementBodyModuleDec data) {}
-
-    // EnhancementBodyModuleDecParameters
-    public boolean walkEnhancementBodyModuleDecParameters(
-            EnhancementBodyModuleDec data) {
-        return false;
-    }
-
-    public void preEnhancementBodyModuleDecParameters(
-            EnhancementBodyModuleDec data) {}
-
-    public void midEnhancementBodyModuleDecParameters(
-            EnhancementBodyModuleDec node, ModuleParameter previous,
-            ModuleParameter next) {}
-
-    public void postEnhancementBodyModuleDecParameters(
-            EnhancementBodyModuleDec data) {}
-
-    // EnhancementBodyModuleDecEnhancementBodies
-    public boolean walkEnhancementBodyModuleDecEnhancementBodies(
-            EnhancementBodyModuleDec data) {
-        return false;
-    }
-
-    public void preEnhancementBodyModuleDecEnhancementBodies(
-            EnhancementBodyModuleDec data) {}
-
-    public void midEnhancementBodyModuleDecEnhancementBodies(
-            EnhancementBodyModuleDec node, EnhancementBodyItem previous,
-            EnhancementBodyItem next) {}
-
-    public void postEnhancementBodyModuleDecEnhancementBodies(
-            EnhancementBodyModuleDec data) {}
-
-    // EnhancementBodyModuleDecUsesItems
-    public boolean walkEnhancementBodyModuleDecUsesItems(
-            EnhancementBodyModuleDec data) {
-        return false;
-    }
-
-    public void preEnhancementBodyModuleDecUsesItems(
-            EnhancementBodyModuleDec data) {}
-
-    public void midEnhancementBodyModuleDecUsesItems(
-            EnhancementBodyModuleDec node, UsesItem previous, UsesItem next) {}
-
-    public void postEnhancementBodyModuleDecUsesItems(
-            EnhancementBodyModuleDec data) {}
-
-    // EnhancementBodyModuleDecConventions
-    public boolean walkEnhancementBodyModuleDecConventions(
-            EnhancementBodyModuleDec data) {
-        return false;
-    }
-
-    public void preEnhancementBodyModuleDecConventions(
-            EnhancementBodyModuleDec data) {}
-
-    public void midEnhancementBodyModuleDecConventions(
-            EnhancementBodyModuleDec node, Exp previous, Exp next) {}
-
-    public void postEnhancementBodyModuleDecConventions(
-            EnhancementBodyModuleDec data) {}
-
-    // EnhancementBodyModuleDecCorrs
-    public boolean walkEnhancementBodyModuleDecCorrs(
-            EnhancementBodyModuleDec data) {
-        return false;
-    }
-
-    public void preEnhancementBodyModuleDecCorrs(EnhancementBodyModuleDec data) {}
-
-    public void midEnhancementBodyModuleDecCorrs(EnhancementBodyModuleDec node,
-            Exp previous, Exp next) {}
-
-    public void postEnhancementBodyModuleDecCorrs(EnhancementBodyModuleDec data) {}
-
-    // EnhancementBodyModuleDecDecs
-    public boolean walkEnhancementBodyModuleDecDecs(
-            EnhancementBodyModuleDec data) {
-        return false;
-    }
-
-    public void preEnhancementBodyModuleDecDecs(EnhancementBodyModuleDec data) {}
-
-    public void midEnhancementBodyModuleDecDecs(EnhancementBodyModuleDec node,
-            Dec previous, Dec next) {}
-
-    public void postEnhancementBodyModuleDecDecs(EnhancementBodyModuleDec data) {}
-
-    // EnhancementItem
-    public boolean walkEnhancementItem(EnhancementItem data) {
-        return false;
-    }
-
-    public void preEnhancementItem(EnhancementItem data) {}
-
-    public void midEnhancementItem(EnhancementItem node,
-            ResolveConceptualElement previous, ResolveConceptualElement next) {}
-
-    public void postEnhancementItem(EnhancementItem data) {}
-
-    // EnhancementItemParams
-    public boolean walkEnhancementItemParams(EnhancementItem data) {
-        return false;
-    }
-
-    public void preEnhancementItemParams(EnhancementItem data) {}
-
-    public void midEnhancementItemParams(EnhancementItem node,
-            ModuleArgumentItem previous, ModuleArgumentItem next) {}
-
-    public void postEnhancementItemParams(EnhancementItem data) {}
-
-    // EnhancementModuleDec
-    public boolean walkEnhancementModuleDec(EnhancementModuleDec data) {
-        return false;
-    }
-
-    public void preEnhancementModuleDec(EnhancementModuleDec data) {}
-
-    public void midEnhancementModuleDec(EnhancementModuleDec node,
-            ResolveConceptualElement previous, ResolveConceptualElement next) {}
-
-    public void postEnhancementModuleDec(EnhancementModuleDec data) {}
-
-    // EnhancementModuleDecParameters
-    public boolean walkEnhancementModuleDecParameters(EnhancementModuleDec data) {
-        return false;
-    }
-
-    public void preEnhancementModuleDecParameters(EnhancementModuleDec data) {}
-
-    public void midEnhancementModuleDecParameters(EnhancementModuleDec node,
-            ModuleParameter previous, ModuleParameter next) {}
-
-    public void postEnhancementModuleDecParameters(EnhancementModuleDec data) {}
-
-    // EnhancementModuleDecUsesItems
-    public boolean walkEnhancementModuleDecUsesItems(EnhancementModuleDec data) {
-        return false;
-    }
-
-    public void preEnhancementModuleDecUsesItems(EnhancementModuleDec data) {}
-
-    public void midEnhancementModuleDecUsesItems(EnhancementModuleDec node,
-            UsesItem previous, UsesItem next) {}
-
-    public void postEnhancementModuleDecUsesItems(EnhancementModuleDec data) {}
-
-    // EnhancementModuleDecDecs
-    public boolean walkEnhancementModuleDecDecs(EnhancementModuleDec data) {
-        return false;
-    }
-
-    public void preEnhancementModuleDecDecs(EnhancementModuleDec data) {}
-
-    public void midEnhancementModuleDecDecs(EnhancementModuleDec node,
-            Dec previous, Dec next) {}
-
-    public void postEnhancementModuleDecDecs(EnhancementModuleDec data) {}
-
-    // EqualsExp
-    public boolean walkEqualsExp(EqualsExp data) {
-        return false;
-    }
-
-    public void preEqualsExp(EqualsExp data) {}
-
-    public void midEqualsExp(EqualsExp node, ResolveConceptualElement previous,
-            ResolveConceptualElement next) {}
-
-    public void postEqualsExp(EqualsExp data) {}
-
-    // Exp
-    public boolean walkExp(Exp data) {
-        return false;
-    }
-
-    public void preExp(Exp data) {}
-
-    public void midExp(Exp node, ResolveConceptualElement previous,
-            ResolveConceptualElement next) {}
-
-    public void postExp(Exp data) {}
-
-    // FacilityDec
-    public boolean walkFacilityDec(FacilityDec data) {
-        return false;
-    }
-
-    public void preFacilityDec(FacilityDec data) {}
-
-    public void midFacilityDec(FacilityDec node,
-            ResolveConceptualElement previous, ResolveConceptualElement next) {}
-
-    public void postFacilityDec(FacilityDec data) {}
-
-    // FacilityDecConceptParams
-    public boolean walkFacilityDecConceptParams(FacilityDec data) {
-        return false;
-    }
-
-    public void preFacilityDecConceptParams(FacilityDec data) {}
-
-    public void midFacilityDecConceptParams(FacilityDec node,
-            ModuleArgumentItem previous, ModuleArgumentItem next) {}
-
-    public void postFacilityDecConceptParams(FacilityDec data) {}
-
-    // FacilityDecEnhancements
-    public boolean walkFacilityDecEnhancements(FacilityDec data) {
-        return false;
-    }
-
-    public void preFacilityDecEnhancements(FacilityDec data) {}
-
-    public void midFacilityDecEnhancements(FacilityDec node,
-            EnhancementItem previous, EnhancementItem next) {}
-
-    public void postFacilityDecEnhancements(FacilityDec data) {}
-
-    // FacilityDecBodyParams
-    public boolean walkFacilityDecBodyParams(FacilityDec data) {
-        return false;
-    }
-
-    public void preFacilityDecBodyParams(FacilityDec data) {}
-
-    public void midFacilityDecBodyParams(FacilityDec node,
-            ModuleArgumentItem previous, ModuleArgumentItem next) {}
-
-    public void postFacilityDecBodyParams(FacilityDec data) {}
-
-    // FacilityDecEnhancementBodies
-    public boolean walkFacilityDecEnhancementBodies(FacilityDec data) {
-        return false;
-    }
-
-    public void preFacilityDecEnhancementBodies(FacilityDec data) {}
-
-    public void midFacilityDecEnhancementBodies(FacilityDec node,
-            EnhancementBodyItem previous, EnhancementBodyItem next) {}
-
-    public void postFacilityDecEnhancementBodies(FacilityDec data) {}
-
-    // FacilityModuleDec
-    public boolean walkFacilityModuleDec(FacilityModuleDec data) {
-        return false;
-    }
-
-    public void preFacilityModuleDec(FacilityModuleDec data) {}
-
-    public void midFacilityModuleDec(FacilityModuleDec node,
-            ResolveConceptualElement previous, ResolveConceptualElement next) {}
-
-    public void postFacilityModuleDec(FacilityModuleDec data) {}
-
-    // FacilityModuleDecUsesItems
-    public boolean walkFacilityModuleDecUsesItems(FacilityModuleDec data) {
-        return false;
-    }
-
-    public void preFacilityModuleDecUsesItems(FacilityModuleDec data) {}
-
-    public void midFacilityModuleDecUsesItems(FacilityModuleDec node,
-            UsesItem previous, UsesItem next) {}
-
-    public void postFacilityModuleDecUsesItems(FacilityModuleDec data) {}
-
-    // FacilityModuleDecDecs
-    public boolean walkFacilityModuleDecDecs(FacilityModuleDec data) {
-        return false;
-    }
-
-    public void preFacilityModuleDecDecs(FacilityModuleDec data) {}
-
-    public void midFacilityModuleDecDecs(FacilityModuleDec node, Dec previous,
-            Dec next) {}
-
-    public void postFacilityModuleDecDecs(FacilityModuleDec data) {}
-
-    // FacilityOperationDec
-    public boolean walkFacilityOperationDec(FacilityOperationDec data) {
-        return false;
-    }
-
-    public void preFacilityOperationDec(FacilityOperationDec data) {}
-
-    public void midFacilityOperationDec(FacilityOperationDec node,
-            ResolveConceptualElement previous, ResolveConceptualElement next) {}
-
-    public void postFacilityOperationDec(FacilityOperationDec data) {}
-
-    // FacilityOperationDecParameters
-    public boolean walkFacilityOperationDecParameters(FacilityOperationDec data) {
-        return false;
-    }
-
-    public void preFacilityOperationDecParameters(FacilityOperationDec data) {}
-
-    public void midFacilityOperationDecParameters(FacilityOperationDec node,
-            ParameterVarDec previous, ParameterVarDec next) {}
-
-    public void postFacilityOperationDecParameters(FacilityOperationDec data) {}
-
-    // FacilityOperationDecStateVars
-    public boolean walkFacilityOperationDecStateVars(FacilityOperationDec data) {
-        return false;
-    }
-
-    public void preFacilityOperationDecStateVars(FacilityOperationDec data) {}
-
-    public void midFacilityOperationDecStateVars(FacilityOperationDec node,
-            AffectsItem previous, AffectsItem next) {}
-
-    public void postFacilityOperationDecStateVars(FacilityOperationDec data) {}
-
-    // FacilityOperationDecFacilities
-    public boolean walkFacilityOperationDecFacilities(FacilityOperationDec data) {
-        return false;
-    }
-
-    public void preFacilityOperationDecFacilities(FacilityOperationDec data) {}
-
-    public void midFacilityOperationDecFacilities(FacilityOperationDec node,
-            FacilityDec previous, FacilityDec next) {}
-
-    public void postFacilityOperationDecFacilities(FacilityOperationDec data) {}
-
-    // FacilityOperationDecVariables
-    public boolean walkFacilityOperationDecVariables(FacilityOperationDec data) {
-        return false;
-    }
-
-    public void preFacilityOperationDecVariables(FacilityOperationDec data) {}
-
-    public void midFacilityOperationDecVariables(FacilityOperationDec node,
-            VarDec previous, VarDec next) {}
-
-    public void postFacilityOperationDecVariables(FacilityOperationDec data) {}
-
-    // FacilityOperationDecAuxVariables
-    public boolean walkFacilityOperationDecAuxVariables(
-            FacilityOperationDec data) {
-        return false;
-    }
-
-    public void preFacilityOperationDecAuxVariables(FacilityOperationDec data) {}
-
-    public void midFacilityOperationDecAuxVariables(FacilityOperationDec node,
-            AuxVarDec previous, AuxVarDec next) {}
-
-    public void postFacilityOperationDecAuxVariables(FacilityOperationDec data) {}
-
-    // FacilityOperationDecStatements
-    public boolean walkFacilityOperationDecStatements(FacilityOperationDec data) {
-        return false;
-    }
-
-    public void preFacilityOperationDecStatements(FacilityOperationDec data) {}
-
-    public void midFacilityOperationDecStatements(FacilityOperationDec node,
-            Statement previous, Statement next) {}
-
-    public void postFacilityOperationDecStatements(FacilityOperationDec data) {}
-
-    // FacilityTypeDec
-    public boolean walkFacilityTypeDec(FacilityTypeDec data) {
-        return false;
-    }
-
-    public void preFacilityTypeDec(FacilityTypeDec data) {}
-
-    public void midFacilityTypeDec(FacilityTypeDec node,
-            ResolveConceptualElement previous, ResolveConceptualElement next) {}
-
-    public void postFacilityTypeDec(FacilityTypeDec data) {}
-
-    // FieldExp
-    public boolean walkFieldExp(FieldExp data) {
-        return false;
-    }
-
-    public void preFieldExp(FieldExp data) {}
-
-    public void midFieldExp(FieldExp node, ResolveConceptualElement previous,
-            ResolveConceptualElement next) {}
-
-    public void postFieldExp(FieldExp data) {}
-
-    // FinalItem
-    public boolean walkFinalItem(FinalItem data) {
-        return false;
-    }
-
-    public void preFinalItem(FinalItem data) {}
-
-    public void midFinalItem(FinalItem node, ResolveConceptualElement previous,
-            ResolveConceptualElement next) {}
-
-    public void postFinalItem(FinalItem data) {}
-
-    // FinalItemStateVars
-    public boolean walkFinalItemStateVars(FinalItem data) {
-        return false;
-    }
-
-    public void preFinalItemStateVars(FinalItem data) {}
-
-    public void midFinalItemStateVars(FinalItem node, AffectsItem previous,
-            AffectsItem next) {}
-
-    public void postFinalItemStateVars(FinalItem data) {}
-
-    // FinalItemFacilities
-    public boolean walkFinalItemFacilities(FinalItem data) {
-        return false;
-    }
-
-    public void preFinalItemFacilities(FinalItem data) {}
-
-    public void midFinalItemFacilities(FinalItem node, FacilityDec previous,
-            FacilityDec next) {}
-
-    public void postFinalItemFacilities(FinalItem data) {}
-
-    // FinalItemVariables
-    public boolean walkFinalItemVariables(FinalItem data) {
-        return false;
-    }
-
-    public void preFinalItemVariables(FinalItem data) {}
-
-    public void midFinalItemVariables(FinalItem node, VarDec previous,
-            VarDec next) {}
-
-    public void postFinalItemVariables(FinalItem data) {}
-
-    // FinalItemAuxVariables
-    public boolean walkFinalItemAuxVariables(FinalItem data) {
-        return false;
-    }
-
-    public void preFinalItemAuxVariables(FinalItem data) {}
-
-    public void midFinalItemAuxVariables(FinalItem node, AuxVarDec previous,
-            AuxVarDec next) {}
-
-    public void postFinalItemAuxVariables(FinalItem data) {}
-
-    // FinalItemStatements
-    public boolean walkFinalItemStatements(FinalItem data) {
-        return false;
-    }
-
-    public void preFinalItemStatements(FinalItem data) {}
-
-    public void midFinalItemStatements(FinalItem node, Statement previous,
-            Statement next) {}
-
-    public void postFinalItemStatements(FinalItem data) {}
-
-    // FuncAssignStmt
-    public boolean walkFuncAssignStmt(FuncAssignStmt data) {
-        return false;
-    }
-
-    public void preFuncAssignStmt(FuncAssignStmt data) {}
-
-    public void midFuncAssignStmt(FuncAssignStmt node,
-            ResolveConceptualElement previous, ResolveConceptualElement next) {}
-
-    public void postFuncAssignStmt(FuncAssignStmt data) {}
-
-    // FunctionArgList
-    public boolean walkFunctionArgList(FunctionArgList data) {
-        return false;
-    }
-
-    public void preFunctionArgList(FunctionArgList data) {}
-
-    public void midFunctionArgList(FunctionArgList node,
-            ResolveConceptualElement previous, ResolveConceptualElement next) {}
-
-    public void postFunctionArgList(FunctionArgList data) {}
-
-    // FunctionArgListArguments
-    public boolean walkFunctionArgListArguments(FunctionArgList data) {
-        return false;
-    }
-
-    public void preFunctionArgListArguments(FunctionArgList data) {}
-
-    public void midFunctionArgListArguments(FunctionArgList node, Exp previous,
-            Exp next) {}
-
-    public void postFunctionArgListArguments(FunctionArgList data) {}
-
-    // FunctionExp
-    public boolean walkFunctionExp(FunctionExp data) {
-        return false;
-    }
-
-    public void preFunctionExp(FunctionExp data) {}
-
-    public void midFunctionExp(FunctionExp node,
-            ResolveConceptualElement previous, ResolveConceptualElement next) {}
-
-    public void postFunctionExp(FunctionExp data) {}
-
-    // FunctionExpParamList
-    public boolean walkFunctionExpParamList(FunctionExp data) {
-        return false;
-    }
-
-    public void preFunctionExpParamList(FunctionExp data) {}
-
-    public void midFunctionExpParamList(FunctionExp node,
-            FunctionArgList previous, FunctionArgList next) {}
-
-    public void postFunctionExpParamList(FunctionExp data) {}
-
-    // FunctionTy
-    public boolean walkFunctionTy(FunctionTy data) {
-        return false;
-    }
-
-    public void preFunctionTy(FunctionTy data) {}
-
-    public void midFunctionTy(FunctionTy node,
-            ResolveConceptualElement previous, ResolveConceptualElement next) {}
-
-    public void postFunctionTy(FunctionTy data) {}
-
-    // GoalExp
-    public boolean walkGoalExp(GoalExp data) {
-        return false;
-    }
-
-    public void preGoalExp(GoalExp data) {}
-
-    public void midGoalExp(GoalExp node, ResolveConceptualElement previous,
-            ResolveConceptualElement next) {}
-
-    public void postGoalExp(GoalExp data) {}
-
-    // HypDesigExp
-    public boolean walkHypDesigExp(HypDesigExp data) {
-        return false;
-    }
-
-    public void preHypDesigExp(HypDesigExp data) {}
-
-    public void midHypDesigExp(HypDesigExp node,
-            ResolveConceptualElement previous, ResolveConceptualElement next) {}
-
-    public void postHypDesigExp(HypDesigExp data) {}
-
-    // IfExp
-    public boolean walkIfExp(IfExp data) {
-        return false;
-    }
-
-    public void preIfExp(IfExp data) {}
-
-    public void midIfExp(IfExp node, ResolveConceptualElement previous,
-            ResolveConceptualElement next) {}
-
-    public void postIfExp(IfExp data) {}
-
-    // IfStmt
-    public boolean walkIfStmt(IfStmt data) {
-        return false;
-    }
-
-    public void preIfStmt(IfStmt data) {}
-
-    public void midIfStmt(IfStmt node, ResolveConceptualElement previous,
-            ResolveConceptualElement next) {}
-
-    public void postIfStmt(IfStmt data) {}
-
-    // IfStmtThenclause
-    public boolean walkIfStmtThenclause(IfStmt data) {
-        return false;
-    }
-
-    public void preIfStmtThenclause(IfStmt data) {}
-
-    public void midIfStmtThenclause(IfStmt node, Statement previous,
-            Statement next) {}
-
-    public void postIfStmtThenclause(IfStmt data) {}
-
-    // IfStmtElseifpairs
-    public boolean walkIfStmtElseifpairs(IfStmt data) {
-        return false;
-    }
-
-    public void preIfStmtElseifpairs(IfStmt data) {}
-
-    public void midIfStmtElseifpairs(IfStmt node, ConditionItem previous,
-            ConditionItem next) {}
-
-    public void postIfStmtElseifpairs(IfStmt data) {}
-
-    // IfStmtElseclause
-    public boolean walkIfStmtElseclause(IfStmt data) {
-        return false;
-    }
-
-    public void preIfStmtElseclause(IfStmt data) {}
-
-    public void midIfStmtElseclause(IfStmt node, Statement previous,
-            Statement next) {}
-
-    public void postIfStmtElseclause(IfStmt data) {}
-
-    // InfixExp
-    public boolean walkInfixExp(InfixExp data) {
-        return false;
-    }
-
-    public void preInfixExp(InfixExp data) {}
-
-    public void midInfixExp(InfixExp node, ResolveConceptualElement previous,
-            ResolveConceptualElement next) {}
-
-    public void postInfixExp(InfixExp data) {}
-
-    // InitItem
-    public boolean walkInitItem(InitItem data) {
-        return false;
-    }
-
-    public void preInitItem(InitItem data) {}
-
-    public void midInitItem(InitItem node, ResolveConceptualElement previous,
-            ResolveConceptualElement next) {}
-
-    public void postInitItem(InitItem data) {}
-
-    // InitItemStateVars
-    public boolean walkInitItemStateVars(InitItem data) {
-        return false;
-    }
-
-    public void preInitItemStateVars(InitItem data) {}
-
-    public void midInitItemStateVars(InitItem node, AffectsItem previous,
-            AffectsItem next) {}
-
-    public void postInitItemStateVars(InitItem data) {}
-
-    // InitItemFacilities
-    public boolean walkInitItemFacilities(InitItem data) {
-        return false;
-    }
-
-    public void preInitItemFacilities(InitItem data) {}
-
-    public void midInitItemFacilities(InitItem node, FacilityDec previous,
-            FacilityDec next) {}
-
-    public void postInitItemFacilities(InitItem data) {}
-
-    // InitItemVariables
-    public boolean walkInitItemVariables(InitItem data) {
-        return false;
-    }
-
-    public void preInitItemVariables(InitItem data) {}
-
-    public void midInitItemVariables(InitItem node, VarDec previous, VarDec next) {}
-
-    public void postInitItemVariables(InitItem data) {}
-
-    // InitItemAuxVariables
-    public boolean walkInitItemAuxVariables(InitItem data) {
-        return false;
-    }
-
-    public void preInitItemAuxVariables(InitItem data) {}
-
-    public void midInitItemAuxVariables(InitItem node, AuxVarDec previous,
-            AuxVarDec next) {}
-
-    public void postInitItemAuxVariables(InitItem data) {}
-
-    // InitItemStatements
-    public boolean walkInitItemStatements(InitItem data) {
-        return false;
-    }
-
-    public void preInitItemStatements(InitItem data) {}
-
-    public void midInitItemStatements(InitItem node, Statement previous,
-            Statement next) {}
-
-    public void postInitItemStatements(InitItem data) {}
-
-    // IntegerExp
-    public boolean walkIntegerExp(IntegerExp data) {
-        return false;
-    }
-
-    public void preIntegerExp(IntegerExp data) {}
-
-    public void midIntegerExp(IntegerExp node,
-            ResolveConceptualElement previous, ResolveConceptualElement next) {}
-
-    public void postIntegerExp(IntegerExp data) {}
-
-    // IsInExp
-    public boolean walkIsInExp(IsInExp data) {
-        return false;
-    }
-
-    public void preIsInExp(IsInExp data) {}
-
-    public void midIsInExp(IsInExp node, ResolveConceptualElement previous,
-            ResolveConceptualElement next) {}
-
-    public void postIsInExp(IsInExp data) {}
-
-    // IterateExitStmt
-    public boolean walkIterateExitStmt(IterateExitStmt data) {
-        return false;
-    }
-
-    public void preIterateExitStmt(IterateExitStmt data) {}
-
-    public void midIterateExitStmt(IterateExitStmt node,
-            ResolveConceptualElement previous, ResolveConceptualElement next) {}
-
-    public void postIterateExitStmt(IterateExitStmt data) {}
-
-    // IterateExitStmtStatements
-    public boolean walkIterateExitStmtStatements(IterateExitStmt data) {
-        return false;
-    }
-
-    public void preIterateExitStmtStatements(IterateExitStmt data) {}
-
-    public void midIterateExitStmtStatements(IterateExitStmt node,
-            Statement previous, Statement next) {}
-
-    public void postIterateExitStmtStatements(IterateExitStmt data) {}
-
-    // IterateStmt
-    public boolean walkIterateStmt(IterateStmt data) {
-        return false;
-    }
-
-    public void preIterateStmt(IterateStmt data) {}
-
-    public void midIterateStmt(IterateStmt node,
-            ResolveConceptualElement previous, ResolveConceptualElement next) {}
-
-    public void postIterateStmt(IterateStmt data) {}
-
-    // IterateStmtChanging
-    public boolean walkIterateStmtChanging(IterateStmt data) {
-        return false;
-    }
-
-    public void preIterateStmtChanging(IterateStmt data) {}
-
-    public void midIterateStmtChanging(IterateStmt node, VariableExp previous,
-            VariableExp next) {}
-
-    public void postIterateStmtChanging(IterateStmt data) {}
-
-    // IterateStmtStatements
-    public boolean walkIterateStmtStatements(IterateStmt data) {
-        return false;
-    }
-
-    public void preIterateStmtStatements(IterateStmt data) {}
-
-    public void midIterateStmtStatements(IterateStmt node, Statement previous,
-            Statement next) {}
-
-    public void postIterateStmtStatements(IterateStmt data) {}
-
-    // IterativeExp
-    public boolean walkIterativeExp(IterativeExp data) {
-        return false;
-    }
-
-    public void preIterativeExp(IterativeExp data) {}
-
-    public void midIterativeExp(IterativeExp node,
-            ResolveConceptualElement previous, ResolveConceptualElement next) {}
-
-    public void postIterativeExp(IterativeExp data) {}
-
-    // JustificationExp
-    public boolean walkJustificationExp(JustificationExp data) {
-        return false;
-    }
-
-    public void preJustificationExp(JustificationExp data) {}
-
-    public void midJustificationExp(JustificationExp node,
-            ResolveConceptualElement previous, ResolveConceptualElement next) {}
-
-    public void postJustificationExp(JustificationExp data) {}
-
-    // JustifiedExp
-    public boolean walkJustifiedExp(JustifiedExp data) {
-        return false;
-    }
-
-    public void preJustifiedExp(JustifiedExp data) {}
-
-    public void midJustifiedExp(JustifiedExp node,
-            ResolveConceptualElement previous, ResolveConceptualElement next) {}
-
-    public void postJustifiedExp(JustifiedExp data) {}
-
-    // LambdaExp
-    public boolean walkLambdaExp(LambdaExp data) {
-        return false;
-    }
-
-    public void preLambdaExp(LambdaExp data) {}
-
-    public void midLambdaExp(LambdaExp node, ResolveConceptualElement previous,
-            ResolveConceptualElement next) {}
-
-    public void postLambdaExp(LambdaExp data) {}
-
-    // LineNumberedExp
-    public boolean walkLineNumberedExp(LineNumberedExp data) {
-        return false;
-    }
-
-    public void preLineNumberedExp(LineNumberedExp data) {}
-
-    public void midLineNumberedExp(LineNumberedExp node,
-            ResolveConceptualElement previous, ResolveConceptualElement next) {}
-
-    public void postLineNumberedExp(LineNumberedExp data) {}
-
-    // MathAssertionDec
-    public boolean walkMathAssertionDec(MathAssertionDec data) {
-        return false;
-    }
-
-    public void preMathAssertionDec(MathAssertionDec data) {}
-
-    public void midMathAssertionDec(MathAssertionDec node,
-            ResolveConceptualElement previous, ResolveConceptualElement next) {}
-
-    public void postMathAssertionDec(MathAssertionDec data) {}
-
-    // MathModuleDec
-    public boolean walkMathModuleDec(MathModuleDec data) {
-        return false;
-    }
-
-    public void preMathModuleDec(MathModuleDec data) {}
-
-    public void midMathModuleDec(MathModuleDec node,
-            ResolveConceptualElement previous, ResolveConceptualElement next) {}
-
-    public void postMathModuleDec(MathModuleDec data) {}
-
-    // MathModuleDecParameters
-    public boolean walkMathModuleDecParameters(MathModuleDec data) {
-        return false;
-    }
-
-    public void preMathModuleDecParameters(MathModuleDec data) {}
-
-    public void midMathModuleDecParameters(MathModuleDec node,
-            ModuleParameter previous, ModuleParameter next) {}
-
-    public void postMathModuleDecParameters(MathModuleDec data) {}
-
-    // MathModuleDecUsesItems
-    public boolean walkMathModuleDecUsesItems(MathModuleDec data) {
-        return false;
-    }
-
-    public void preMathModuleDecUsesItems(MathModuleDec data) {}
-
-    public void midMathModuleDecUsesItems(MathModuleDec node,
-            UsesItem previous, UsesItem next) {}
-
-    public void postMathModuleDecUsesItems(MathModuleDec data) {}
-
-    // MathModuleDecDecs
-    public boolean walkMathModuleDecDecs(MathModuleDec data) {
-        return false;
-    }
-
-    public void preMathModuleDecDecs(MathModuleDec data) {}
-
-    public void midMathModuleDecDecs(MathModuleDec node, Dec previous, Dec next) {}
-
-    public void postMathModuleDecDecs(MathModuleDec data) {}
-
-    // MathRefExp
-    public boolean walkMathRefExp(MathRefExp data) {
-        return false;
-    }
-
-    public void preMathRefExp(MathRefExp data) {}
-
-    public void midMathRefExp(MathRefExp node,
-            ResolveConceptualElement previous, ResolveConceptualElement next) {}
-
-    public void postMathRefExp(MathRefExp data) {}
-
-    // MathRefExpParams
-    public boolean walkMathRefExpParams(MathRefExp data) {
-        return false;
-    }
-
-    public void preMathRefExpParams(MathRefExp data) {}
-
-    public void midMathRefExpParams(MathRefExp node, VarExp previous,
-            VarExp next) {}
-
-    public void postMathRefExpParams(MathRefExp data) {}
-
-    // MathTypeDec
-    public boolean walkMathTypeDec(MathTypeDec data) {
-        return false;
-    }
-
-    public void preMathTypeDec(MathTypeDec data) {}
-
-    public void midMathTypeDec(MathTypeDec node,
-            ResolveConceptualElement previous, ResolveConceptualElement next) {}
-
-    public void postMathTypeDec(MathTypeDec data) {}
-
-    // MathTypeFormalDec
-    public boolean walkMathTypeFormalDec(MathTypeFormalDec data) {
-        return false;
-    }
-
-    public void preMathTypeFormalDec(MathTypeFormalDec data) {}
-
-    public void midMathTypeFormalDec(MathTypeFormalDec node,
-            ResolveConceptualElement previous, ResolveConceptualElement next) {}
-
-    public void postMathTypeFormalDec(MathTypeFormalDec data) {}
-
-    // MathVarDec
-    public boolean walkMathVarDec(MathVarDec data) {
-        return false;
-    }
-
-    public void preMathVarDec(MathVarDec data) {}
-
-    public void midMathVarDec(MathVarDec node,
-            ResolveConceptualElement previous, ResolveConceptualElement next) {}
-
-    public void postMathVarDec(MathVarDec data) {}
-
-    // MemoryStmt
-    public boolean walkMemoryStmt(MemoryStmt data) {
-        return false;
-    }
-
-    public void preMemoryStmt(MemoryStmt data) {}
-
-    public void midMemoryStmt(MemoryStmt node,
-            ResolveConceptualElement previous, ResolveConceptualElement next) {}
-
-    public void postMemoryStmt(MemoryStmt data) {}
-
-    // ModuleArgumentItem
-    public boolean walkModuleArgumentItem(ModuleArgumentItem data) {
-        return false;
-    }
-
-    public void preModuleArgumentItem(ModuleArgumentItem data) {}
-
-    public void midModuleArgumentItem(ModuleArgumentItem node,
-            ResolveConceptualElement previous, ResolveConceptualElement next) {}
-
-    public void postModuleArgumentItem(ModuleArgumentItem data) {}
-
-    // ModuleDec
-    public boolean walkModuleDec(ModuleDec data) {
-        return false;
-    }
-
-    public void preModuleDec(ModuleDec data) {}
-
-    public void midModuleDec(ModuleDec node, ResolveConceptualElement previous,
-            ResolveConceptualElement next) {}
-
-    public void postModuleDec(ModuleDec data) {}
-
-    // NameTy
-    public boolean walkNameTy(NameTy data) {
-        return false;
-    }
-
-    public void preNameTy(NameTy data) {}
-
-    public void midNameTy(NameTy node, ResolveConceptualElement previous,
-            ResolveConceptualElement next) {}
-
-    public void postNameTy(NameTy data) {}
-
-    // OldExp
-    public boolean walkOldExp(OldExp data) {
-        return false;
-    }
-
-    public void preOldExp(OldExp data) {}
-
-    public void midOldExp(OldExp node, ResolveConceptualElement previous,
-            ResolveConceptualElement next) {}
-
-    public void postOldExp(OldExp data) {}
-
-    // OperationDec
-    public boolean walkOperationDec(OperationDec data) {
-        return false;
-    }
-
-    public void preOperationDec(OperationDec data) {}
-
-    public void midOperationDec(OperationDec node,
-            ResolveConceptualElement previous, ResolveConceptualElement next) {}
-
-    public void postOperationDec(OperationDec data) {}
-
-    // OperationDecParameters
-    public boolean walkOperationDecParameters(OperationDec data) {
-        return false;
-    }
-
-    public void preOperationDecParameters(OperationDec data) {}
-
-    public void midOperationDecParameters(OperationDec node,
-            ParameterVarDec previous, ParameterVarDec next) {}
-
-    public void postOperationDecParameters(OperationDec data) {}
-
-    // OperationDecStateVars
-    public boolean walkOperationDecStateVars(OperationDec data) {
-        return false;
-    }
-
-    public void preOperationDecStateVars(OperationDec data) {}
-
-    public void midOperationDecStateVars(OperationDec node,
-            AffectsItem previous, AffectsItem next) {}
-
-    public void postOperationDecStateVars(OperationDec data) {}
-
-    // OutfixExp
-    public boolean walkOutfixExp(OutfixExp data) {
-        return false;
-    }
-
-    public void preOutfixExp(OutfixExp data) {}
-
-    public void midOutfixExp(OutfixExp node, ResolveConceptualElement previous,
-            ResolveConceptualElement next) {}
-
-    public void postOutfixExp(OutfixExp data) {}
-
-    // ParameterVarDec
-    public boolean walkParameterVarDec(ParameterVarDec data) {
-        return false;
-    }
-
-    public void preParameterVarDec(ParameterVarDec data) {}
-
-    public void midParameterVarDec(ParameterVarDec node,
-            ResolveConceptualElement previous, ResolveConceptualElement next) {}
-
-    public void postParameterVarDec(ParameterVarDec data) {}
-
-    // PerformanceFinalItem
-    public boolean walkPerformanceFinalItem(PerformanceFinalItem data) {
-        return false;
-    }
-
-    public void prePerformanceFinalItem(PerformanceFinalItem data) {}
-
-    public void midPerformanceFinalItem(PerformanceFinalItem node,
-            ResolveConceptualElement previous, ResolveConceptualElement next) {}
-
-    public void postPerformanceFinalItem(PerformanceFinalItem data) {}
-
-    // PerformanceFinalItemStateVars
-    public boolean walkPerformanceFinalItemStateVars(PerformanceFinalItem data) {
-        return false;
-    }
-
-    public void prePerformanceFinalItemStateVars(PerformanceFinalItem data) {}
-
-    public void midPerformanceFinalItemStateVars(PerformanceFinalItem node,
-            AffectsItem previous, AffectsItem next) {}
-
-    public void postPerformanceFinalItemStateVars(PerformanceFinalItem data) {}
-
-    // PerformanceFinalItemFacilities
-    public boolean walkPerformanceFinalItemFacilities(PerformanceFinalItem data) {
-        return false;
-    }
-
-    public void prePerformanceFinalItemFacilities(PerformanceFinalItem data) {}
-
-    public void midPerformanceFinalItemFacilities(PerformanceFinalItem node,
-            FacilityDec previous, FacilityDec next) {}
-
-    public void postPerformanceFinalItemFacilities(PerformanceFinalItem data) {}
-
-    // PerformanceFinalItemVariables
-    public boolean walkPerformanceFinalItemVariables(PerformanceFinalItem data) {
-        return false;
-    }
-
-    public void prePerformanceFinalItemVariables(PerformanceFinalItem data) {}
-
-    public void midPerformanceFinalItemVariables(PerformanceFinalItem node,
-            VarDec previous, VarDec next) {}
-
-    public void postPerformanceFinalItemVariables(PerformanceFinalItem data) {}
-
-    // PerformanceFinalItemAuxVariables
-    public boolean walkPerformanceFinalItemAuxVariables(
-            PerformanceFinalItem data) {
-        return false;
-    }
-
-    public void prePerformanceFinalItemAuxVariables(PerformanceFinalItem data) {}
-
-    public void midPerformanceFinalItemAuxVariables(PerformanceFinalItem node,
-            AuxVarDec previous, AuxVarDec next) {}
-
-    public void postPerformanceFinalItemAuxVariables(PerformanceFinalItem data) {}
-
-    // PerformanceFinalItemStatements
-    public boolean walkPerformanceFinalItemStatements(PerformanceFinalItem data) {
-        return false;
-    }
-
-    public void prePerformanceFinalItemStatements(PerformanceFinalItem data) {}
-
-    public void midPerformanceFinalItemStatements(PerformanceFinalItem node,
-            Statement previous, Statement next) {}
-
-    public void postPerformanceFinalItemStatements(PerformanceFinalItem data) {}
-
-    // PerformanceInitItem
-    public boolean walkPerformanceInitItem(PerformanceInitItem data) {
-        return false;
-    }
-
-    public void prePerformanceInitItem(PerformanceInitItem data) {}
-
-    public void midPerformanceInitItem(PerformanceInitItem node,
-            ResolveConceptualElement previous, ResolveConceptualElement next) {}
-
-    public void postPerformanceInitItem(PerformanceInitItem data) {}
-
-    // PerformanceInitItemStateVars
-    public boolean walkPerformanceInitItemStateVars(PerformanceInitItem data) {
-        return false;
-    }
-
-    public void prePerformanceInitItemStateVars(PerformanceInitItem data) {}
-
-    public void midPerformanceInitItemStateVars(PerformanceInitItem node,
-            AffectsItem previous, AffectsItem next) {}
-
-    public void postPerformanceInitItemStateVars(PerformanceInitItem data) {}
-
-    // PerformanceInitItemFacilities
-    public boolean walkPerformanceInitItemFacilities(PerformanceInitItem data) {
-        return false;
-    }
-
-    public void prePerformanceInitItemFacilities(PerformanceInitItem data) {}
-
-    public void midPerformanceInitItemFacilities(PerformanceInitItem node,
-            FacilityDec previous, FacilityDec next) {}
-
-    public void postPerformanceInitItemFacilities(PerformanceInitItem data) {}
-
-    // PerformanceInitItemVariables
-    public boolean walkPerformanceInitItemVariables(PerformanceInitItem data) {
-        return false;
-    }
-
-    public void prePerformanceInitItemVariables(PerformanceInitItem data) {}
-
-    public void midPerformanceInitItemVariables(PerformanceInitItem node,
-            VarDec previous, VarDec next) {}
-
-    public void postPerformanceInitItemVariables(PerformanceInitItem data) {}
-
-    // PerformanceInitItemAuxVariables
-    public boolean walkPerformanceInitItemAuxVariables(PerformanceInitItem data) {
-        return false;
-    }
-
-    public void prePerformanceInitItemAuxVariables(PerformanceInitItem data) {}
-
-    public void midPerformanceInitItemAuxVariables(PerformanceInitItem node,
-            AuxVarDec previous, AuxVarDec next) {}
-
-    public void postPerformanceInitItemAuxVariables(PerformanceInitItem data) {}
-
-    // PerformanceInitItemStatements
-    public boolean walkPerformanceInitItemStatements(PerformanceInitItem data) {
-        return false;
-    }
-
-    public void prePerformanceInitItemStatements(PerformanceInitItem data) {}
-
-    public void midPerformanceInitItemStatements(PerformanceInitItem node,
-            Statement previous, Statement next) {}
-
-    public void postPerformanceInitItemStatements(PerformanceInitItem data) {}
-
-    // PerformanceModuleDec
-    public boolean walkPerformanceModuleDec(PerformanceModuleDec data) {
-        return false;
-    }
-
-    public void prePerformanceModuleDec(PerformanceModuleDec data) {}
-
-    public void midPerformanceModuleDec(PerformanceModuleDec node,
-            ResolveConceptualElement previous, ResolveConceptualElement next) {}
-
-    public void postPerformanceModuleDec(PerformanceModuleDec data) {}
-
-    // PerformanceModuleDecParameters
-    public boolean walkPerformanceModuleDecParameters(PerformanceModuleDec data) {
-        return false;
-    }
-
-    public void prePerformanceModuleDecParameters(PerformanceModuleDec data) {}
-
-    public void midPerformanceModuleDecParameters(PerformanceModuleDec node,
-            ModuleParameter previous, ModuleParameter next) {}
-
-    public void postPerformanceModuleDecParameters(PerformanceModuleDec data) {}
-
-    // PerformanceModuleDecUsesItems
-    public boolean walkPerformanceModuleDecUsesItems(PerformanceModuleDec data) {
-        return false;
-    }
-
-    public void prePerformanceModuleDecUsesItems(PerformanceModuleDec data) {}
-
-    public void midPerformanceModuleDecUsesItems(PerformanceModuleDec node,
-            UsesItem previous, UsesItem next) {}
-
-    public void postPerformanceModuleDecUsesItems(PerformanceModuleDec data) {}
-
-    // PerformanceModuleDecConstraints
-    public boolean walkPerformanceModuleDecConstraints(PerformanceModuleDec data) {
-        return false;
-    }
-
-    public void prePerformanceModuleDecConstraints(PerformanceModuleDec data) {}
-
-    public void midPerformanceModuleDecConstraints(PerformanceModuleDec node,
-            Exp previous, Exp next) {}
-
-    public void postPerformanceModuleDecConstraints(PerformanceModuleDec data) {}
-
-    // PerformanceModuleDecDecs
-    public boolean walkPerformanceModuleDecDecs(PerformanceModuleDec data) {
-        return false;
-    }
-
-    public void prePerformanceModuleDecDecs(PerformanceModuleDec data) {}
-
-    public void midPerformanceModuleDecDecs(PerformanceModuleDec node,
-            Dec previous, Dec next) {}
-
-    public void postPerformanceModuleDecDecs(PerformanceModuleDec data) {}
-
-    // PerformanceOperationDec
-    public boolean walkPerformanceOperationDec(PerformanceOperationDec data) {
-        return false;
-    }
-
-    public void prePerformanceOperationDec(PerformanceOperationDec data) {}
-
-    public void midPerformanceOperationDec(PerformanceOperationDec node,
-            ResolveConceptualElement previous, ResolveConceptualElement next) {}
-
-    public void postPerformanceOperationDec(PerformanceOperationDec data) {}
-
-    // PerformanceOperationDecParameters
-    public boolean walkPerformanceOperationDecParameters(
-            PerformanceOperationDec data) {
-        return false;
-    }
-
-    public void prePerformanceOperationDecParameters(
-            PerformanceOperationDec data) {}
-
-    public void midPerformanceOperationDecParameters(
-            PerformanceOperationDec node, ParameterVarDec previous,
-            ParameterVarDec next) {}
-
-    public void postPerformanceOperationDecParameters(
-            PerformanceOperationDec data) {}
-
-    // PerformanceOperationDecStateVars
-    public boolean walkPerformanceOperationDecStateVars(
-            PerformanceOperationDec data) {
-        return false;
-    }
-
-    public void prePerformanceOperationDecStateVars(PerformanceOperationDec data) {}
-
-    public void midPerformanceOperationDecStateVars(
-            PerformanceOperationDec node, AffectsItem previous, AffectsItem next) {}
-
-    public void postPerformanceOperationDecStateVars(
-            PerformanceOperationDec data) {}
-
-    // PerformanceTypeDec
-    public boolean walkPerformanceTypeDec(PerformanceTypeDec data) {
-        return false;
-    }
-
-    public void prePerformanceTypeDec(PerformanceTypeDec data) {}
-
-    public void midPerformanceTypeDec(PerformanceTypeDec node,
-            ResolveConceptualElement previous, ResolveConceptualElement next) {}
-
-    public void postPerformanceTypeDec(PerformanceTypeDec data) {}
-
-    // PrefixExp
-    public boolean walkPrefixExp(PrefixExp data) {
-        return false;
-    }
-
-    public void prePrefixExp(PrefixExp data) {}
-
-    public void midPrefixExp(PrefixExp node, ResolveConceptualElement previous,
-            ResolveConceptualElement next) {}
-
-    public void postPrefixExp(PrefixExp data) {}
-
-    // ProcedureDec
-    public boolean walkProcedureDec(ProcedureDec data) {
-        return false;
-    }
-
-    public void preProcedureDec(ProcedureDec data) {}
-
-    public void midProcedureDec(ProcedureDec node,
-            ResolveConceptualElement previous, ResolveConceptualElement next) {}
-
-    public void postProcedureDec(ProcedureDec data) {}
-
-    // ProcedureDecParameters
-    public boolean walkProcedureDecParameters(ProcedureDec data) {
-        return false;
-    }
-
-    public void preProcedureDecParameters(ProcedureDec data) {}
-
-    public void midProcedureDecParameters(ProcedureDec node,
-            ParameterVarDec previous, ParameterVarDec next) {}
-
-    public void postProcedureDecParameters(ProcedureDec data) {}
-
-    // ProcedureDecStateVars
-    public boolean walkProcedureDecStateVars(ProcedureDec data) {
-        return false;
-    }
-
-    public void preProcedureDecStateVars(ProcedureDec data) {}
-
-    public void midProcedureDecStateVars(ProcedureDec node,
-            AffectsItem previous, AffectsItem next) {}
-
-    public void postProcedureDecStateVars(ProcedureDec data) {}
-
-    // ProcedureDecFacilities
-    public boolean walkProcedureDecFacilities(ProcedureDec data) {
-        return false;
-    }
-
-    public void preProcedureDecFacilities(ProcedureDec data) {}
-
-    public void midProcedureDecFacilities(ProcedureDec node,
-            FacilityDec previous, FacilityDec next) {}
-
-    public void postProcedureDecFacilities(ProcedureDec data) {}
-
-    // ProcedureDecVariables
-    public boolean walkProcedureDecVariables(ProcedureDec data) {
-        return false;
-    }
-
-    public void preProcedureDecVariables(ProcedureDec data) {}
-
-    public void midProcedureDecVariables(ProcedureDec node, VarDec previous,
-            VarDec next) {}
-
-    public void postProcedureDecVariables(ProcedureDec data) {}
-
-    // ProcedureDecAuxVariables
-    public boolean walkProcedureDecAuxVariables(ProcedureDec data) {
-        return false;
-    }
-
-    public void preProcedureDecAuxVariables(ProcedureDec data) {}
-
-    public void midProcedureDecAuxVariables(ProcedureDec node,
-            AuxVarDec previous, AuxVarDec next) {}
-
-    public void postProcedureDecAuxVariables(ProcedureDec data) {}
-
-    // ProcedureDecStatements
-    public boolean walkProcedureDecStatements(ProcedureDec data) {
-        return false;
-    }
-
-    public void preProcedureDecStatements(ProcedureDec data) {}
-
-    public void midProcedureDecStatements(ProcedureDec node,
-            Statement previous, Statement next) {}
-
-    public void postProcedureDecStatements(ProcedureDec data) {}
-
-    // ProgramCharExp
-    public boolean walkProgramCharExp(ProgramCharExp data) {
-        return false;
-    }
-
-    public void preProgramCharExp(ProgramCharExp data) {}
-
-    public void midProgramCharExp(ProgramCharExp node,
-            ResolveConceptualElement previous, ResolveConceptualElement next) {}
-
-    public void postProgramCharExp(ProgramCharExp data) {}
-
-    // ProgramDotExp
-    public boolean walkProgramDotExp(ProgramDotExp data) {
-        return false;
-    }
-
-    public void preProgramDotExp(ProgramDotExp data) {}
-
-    public void midProgramDotExp(ProgramDotExp node,
-            ResolveConceptualElement previous, ResolveConceptualElement next) {}
-
-    public void postProgramDotExp(ProgramDotExp data) {}
-
-    // ProgramDotExpSegments
-    public boolean walkProgramDotExpSegments(ProgramDotExp data) {
-        return false;
-    }
-
-    public void preProgramDotExpSegments(ProgramDotExp data) {}
-
-    public void midProgramDotExpSegments(ProgramDotExp node,
-            ProgramExp previous, ProgramExp next) {}
-
-    public void postProgramDotExpSegments(ProgramDotExp data) {}
-
-    // ProgramDoubleExp
-    public boolean walkProgramDoubleExp(ProgramDoubleExp data) {
-        return false;
-    }
-
-    public void preProgramDoubleExp(ProgramDoubleExp data) {}
-
-    public void midProgramDoubleExp(ProgramDoubleExp node,
-            ResolveConceptualElement previous, ResolveConceptualElement next) {}
-
-    public void postProgramDoubleExp(ProgramDoubleExp data) {}
-
-    // ProgramExp
-    public boolean walkProgramExp(ProgramExp data) {
-        return false;
-    }
-
-    public void preProgramExp(ProgramExp data) {}
-
-    public void midProgramExp(ProgramExp node,
-            ResolveConceptualElement previous, ResolveConceptualElement next) {}
-
-    public void postProgramExp(ProgramExp data) {}
-
-    // ProgramFunctionExp
-    public boolean walkProgramFunctionExp(ProgramFunctionExp data) {
-        return false;
-    }
-
-    public void preProgramFunctionExp(ProgramFunctionExp data) {}
-
-    public void midProgramFunctionExp(ProgramFunctionExp node,
-            ResolveConceptualElement previous, ResolveConceptualElement next) {}
-
-    public void postProgramFunctionExp(ProgramFunctionExp data) {}
-
-    // ProgramFunctionExpArguments
-    public boolean walkProgramFunctionExpArguments(ProgramFunctionExp data) {
-        return false;
-    }
-
-    public void preProgramFunctionExpArguments(ProgramFunctionExp data) {}
-
-    public void midProgramFunctionExpArguments(ProgramFunctionExp node,
-            ProgramExp previous, ProgramExp next) {}
-
-    public void postProgramFunctionExpArguments(ProgramFunctionExp data) {}
-
-    // ProgramIntegerExp
-    public boolean walkProgramIntegerExp(ProgramIntegerExp data) {
-        return false;
-    }
-
-    public void preProgramIntegerExp(ProgramIntegerExp data) {}
-
-    public void midProgramIntegerExp(ProgramIntegerExp node,
-            ResolveConceptualElement previous, ResolveConceptualElement next) {}
-
-    public void postProgramIntegerExp(ProgramIntegerExp data) {}
-
-    // ProgramOpExp
-    public boolean walkProgramOpExp(ProgramOpExp data) {
-        return false;
-    }
-
-    public void preProgramOpExp(ProgramOpExp data) {}
-
-    public void midProgramOpExp(ProgramOpExp node,
-            ResolveConceptualElement previous, ResolveConceptualElement next) {}
-
-    public void postProgramOpExp(ProgramOpExp data) {}
-
-    // ProgramParamExp
-    public boolean walkProgramParamExp(ProgramParamExp data) {
-        return false;
-    }
-
-    public void preProgramParamExp(ProgramParamExp data) {}
-
-    public void midProgramParamExp(ProgramParamExp node,
-            ResolveConceptualElement previous, ResolveConceptualElement next) {}
-
-    public void postProgramParamExp(ProgramParamExp data) {}
-
-    // ProgramParamExpArguments
-    public boolean walkProgramParamExpArguments(ProgramParamExp data) {
-        return false;
-    }
-
-    public void preProgramParamExpArguments(ProgramParamExp data) {}
-
-    public void midProgramParamExpArguments(ProgramParamExp node,
-            ProgramExp previous, ProgramExp next) {}
-
-    public void postProgramParamExpArguments(ProgramParamExp data) {}
-
-    // ProgramStringExp
-    public boolean walkProgramStringExp(ProgramStringExp data) {
-        return false;
-    }
-
-    public void preProgramStringExp(ProgramStringExp data) {}
-
-    public void midProgramStringExp(ProgramStringExp node,
-            ResolveConceptualElement previous, ResolveConceptualElement next) {}
-
-    public void postProgramStringExp(ProgramStringExp data) {}
-
-    // ProofDec
-    public boolean walkProofDec(ProofDec data) {
-        return false;
-    }
-
-    public void preProofDec(ProofDec data) {}
-
-    public void midProofDec(ProofDec node, ResolveConceptualElement previous,
-            ResolveConceptualElement next) {}
-
-    public void postProofDec(ProofDec data) {}
-
-    // ProofDecStatements
-    public boolean walkProofDecStatements(ProofDec data) {
-        return false;
-    }
-
-    public void preProofDecStatements(ProofDec data) {}
-
-    public void midProofDecStatements(ProofDec node, Exp previous, Exp next) {}
-
-    public void postProofDecStatements(ProofDec data) {}
-
-    // ProofDecBaseCase
-    public boolean walkProofDecBaseCase(ProofDec data) {
-        return false;
-    }
-
-    public void preProofDecBaseCase(ProofDec data) {}
-
-    public void midProofDecBaseCase(ProofDec node, Exp previous, Exp next) {}
-
-    public void postProofDecBaseCase(ProofDec data) {}
-
-    // ProofDecInductiveCase
-    public boolean walkProofDecInductiveCase(ProofDec data) {
-        return false;
-    }
-
-    public void preProofDecInductiveCase(ProofDec data) {}
-
-    public void midProofDecInductiveCase(ProofDec node, Exp previous, Exp next) {}
-
-    public void postProofDecInductiveCase(ProofDec data) {}
-
-    // ProofDefinitionExp
-    public boolean walkProofDefinitionExp(ProofDefinitionExp data) {
-        return false;
-    }
-
-    public void preProofDefinitionExp(ProofDefinitionExp data) {}
-
-    public void midProofDefinitionExp(ProofDefinitionExp node,
-            ResolveConceptualElement previous, ResolveConceptualElement next) {}
-
-    public void postProofDefinitionExp(ProofDefinitionExp data) {}
-
-    // ProofModuleDec
-    public boolean walkProofModuleDec(ProofModuleDec data) {
-        return false;
-    }
-
-    public void preProofModuleDec(ProofModuleDec data) {}
-
-    public void midProofModuleDec(ProofModuleDec node,
-            ResolveConceptualElement previous, ResolveConceptualElement next) {}
-
-    public void postProofModuleDec(ProofModuleDec data) {}
-
-    // ProofModuleDecModuleParams
-    public boolean walkProofModuleDecModuleParams(ProofModuleDec data) {
-        return false;
-    }
-
-    public void preProofModuleDecModuleParams(ProofModuleDec data) {}
-
-    public void midProofModuleDecModuleParams(ProofModuleDec node,
-            ModuleParameter previous, ModuleParameter next) {}
-
-    public void postProofModuleDecModuleParams(ProofModuleDec data) {}
-
-    // ProofModuleDecUsesItems
-    public boolean walkProofModuleDecUsesItems(ProofModuleDec data) {
-        return false;
-    }
-
-    public void preProofModuleDecUsesItems(ProofModuleDec data) {}
-
-    public void midProofModuleDecUsesItems(ProofModuleDec node,
-            UsesItem previous, UsesItem next) {}
-
-    public void postProofModuleDecUsesItems(ProofModuleDec data) {}
-
-    // ProofModuleDecDecs
-    public boolean walkProofModuleDecDecs(ProofModuleDec data) {
-        return false;
-    }
-
-    public void preProofModuleDecDecs(ProofModuleDec data) {}
-
-    public void midProofModuleDecDecs(ProofModuleDec node, Dec previous,
-            Dec next) {}
-
-    public void postProofModuleDecDecs(ProofModuleDec data) {}
-
-    // QuantExp
-    public boolean walkQuantExp(QuantExp data) {
-        return false;
-    }
-
-    public void preQuantExp(QuantExp data) {}
-
-    public void midQuantExp(QuantExp node, ResolveConceptualElement previous,
-            ResolveConceptualElement next) {}
-
-    public void postQuantExp(QuantExp data) {}
-
-    // QuantExpVars
-    public boolean walkQuantExpVars(QuantExp data) {
-        return false;
-    }
-
-    public void preQuantExpVars(QuantExp data) {}
-
-    public void midQuantExpVars(QuantExp node, MathVarDec previous,
-            MathVarDec next) {}
-
-    public void postQuantExpVars(QuantExp data) {}
-
-    // RealizationParamDec
-    public boolean walkRealizationParamDec(RealizationParamDec data) {
-        return false;
-    }
-
-    public void preRealizationParamDec(RealizationParamDec data) {}
-
-    public void midRealizationParamDec(RealizationParamDec node,
-            ResolveConceptualElement previous, ResolveConceptualElement next) {}
-
-    public void postRealizationParamDec(RealizationParamDec data) {}
-
-    // RecordTy
-    public boolean walkRecordTy(RecordTy data) {
-        return false;
-    }
-
-    public void preRecordTy(RecordTy data) {}
-
-    public void midRecordTy(RecordTy node, ResolveConceptualElement previous,
-            ResolveConceptualElement next) {}
-
-    public void postRecordTy(RecordTy data) {}
-
-    // RecordTyFields
-    public boolean walkRecordTyFields(RecordTy data) {
-        return false;
-    }
-
-    public void preRecordTyFields(RecordTy data) {}
-
-    public void midRecordTyFields(RecordTy node, VarDec previous, VarDec next) {}
-
-    public void postRecordTyFields(RecordTy data) {}
-
-    // RenamingItem
-    public boolean walkRenamingItem(RenamingItem data) {
-        return false;
-    }
-
-    public void preRenamingItem(RenamingItem data) {}
-
-    public void midRenamingItem(RenamingItem node,
-            ResolveConceptualElement previous, ResolveConceptualElement next) {}
-
-    public void postRenamingItem(RenamingItem data) {}
-
-    // RepresentationDec
-    public boolean walkRepresentationDec(RepresentationDec data) {
-        return false;
-    }
-
-    public void preRepresentationDec(RepresentationDec data) {}
-
-    public void midRepresentationDec(RepresentationDec node,
-            ResolveConceptualElement previous, ResolveConceptualElement next) {}
-
-    public void postRepresentationDec(RepresentationDec data) {}
-
-    // ResolveConceptualElement
-    public boolean walkResolveConceptualElement(ResolveConceptualElement data) {
-        return false;
-    }
-
-    public void preResolveConceptualElement(ResolveConceptualElement data) {}
-
-    public void midResolveConceptualElement(ResolveConceptualElement node,
-            ResolveConceptualElement previous, ResolveConceptualElement next) {}
-
-    public void postResolveConceptualElement(ResolveConceptualElement data) {}
-
-    // SelectionStmt
-    public boolean walkSelectionStmt(SelectionStmt data) {
-        return false;
-    }
-
-    public void preSelectionStmt(SelectionStmt data) {}
-
-    public void midSelectionStmt(SelectionStmt node,
-            ResolveConceptualElement previous, ResolveConceptualElement next) {}
-
-    public void postSelectionStmt(SelectionStmt data) {}
-
-    // SelectionStmtWhenpairs
-    public boolean walkSelectionStmtWhenpairs(SelectionStmt data) {
-        return false;
-    }
-
-    public void preSelectionStmtWhenpairs(SelectionStmt data) {}
-
-    public void midSelectionStmtWhenpairs(SelectionStmt node,
-            ChoiceItem previous, ChoiceItem next) {}
-
-    public void postSelectionStmtWhenpairs(SelectionStmt data) {}
-
-    // SelectionStmtDefaultclause
-    public boolean walkSelectionStmtDefaultclause(SelectionStmt data) {
-        return false;
-    }
-
-    public void preSelectionStmtDefaultclause(SelectionStmt data) {}
-
-    public void midSelectionStmtDefaultclause(SelectionStmt node,
-            Statement previous, Statement next) {}
-
-    public void postSelectionStmtDefaultclause(SelectionStmt data) {}
-
-    // SetExp
-    public boolean walkSetExp(SetExp data) {
-        return false;
-    }
-
-    public void preSetExp(SetExp data) {}
-
-    public void midSetExp(SetExp node, ResolveConceptualElement previous,
-            ResolveConceptualElement next) {}
-
-    public void postSetExp(SetExp data) {}
-
-    // SetExpVars
-    public boolean walkSetExpVars(SetExp data) {
-        return false;
-    }
-
-    public void preSetExpVars(SetExp data) {}
-
-    public void midSetExpVars(SetExp node, VarExp previous, VarExp next) {}
-
-    public void postSetExpVars(SetExp data) {}
-
-    // ShortFacilityModuleDec
-    public boolean walkShortFacilityModuleDec(ShortFacilityModuleDec data) {
-        return false;
-    }
-
-    public void preShortFacilityModuleDec(ShortFacilityModuleDec data) {}
-
-    public void midShortFacilityModuleDec(ShortFacilityModuleDec node,
-            ResolveConceptualElement previous, ResolveConceptualElement next) {}
-
-    public void postShortFacilityModuleDec(ShortFacilityModuleDec data) {}
-
-    // ShortFacilityModuleDecUsesItems
-    public boolean walkShortFacilityModuleDecUsesItems(
-            ShortFacilityModuleDec data) {
-        return false;
-    }
-
-    public void preShortFacilityModuleDecUsesItems(ShortFacilityModuleDec data) {}
-
-    public void midShortFacilityModuleDecUsesItems(ShortFacilityModuleDec node,
-            UsesItem previous, UsesItem next) {}
-
-    public void postShortFacilityModuleDecUsesItems(ShortFacilityModuleDec data) {}
-
-    // Statement
-    public boolean walkStatement(Statement data) {
-        return false;
-    }
-
-    public void preStatement(Statement data) {}
-
-    public void midStatement(Statement node, ResolveConceptualElement previous,
-            ResolveConceptualElement next) {}
-
-    public void postStatement(Statement data) {}
-
-    // StringExp
-    public boolean walkStringExp(StringExp data) {
-        return false;
-    }
-
-    public void preStringExp(StringExp data) {}
-
-    public void midStringExp(StringExp node, ResolveConceptualElement previous,
-            ResolveConceptualElement next) {}
-
-    public void postStringExp(StringExp data) {}
-
-    // SubtypeDec
-    public boolean walkSubtypeDec(SubtypeDec data) {
-        return false;
-    }
-
-    public void preSubtypeDec(SubtypeDec data) {}
-
-    public void midSubtypeDec(SubtypeDec node,
-            ResolveConceptualElement previous, ResolveConceptualElement next) {}
-
-    public void postSubtypeDec(SubtypeDec data) {}
-
-    // SuppositionDeductionExp
-    public boolean walkSuppositionDeductionExp(SuppositionDeductionExp data) {
-        return false;
-    }
-
-    public void preSuppositionDeductionExp(SuppositionDeductionExp data) {}
-
-    public void midSuppositionDeductionExp(SuppositionDeductionExp node,
-            ResolveConceptualElement previous, ResolveConceptualElement next) {}
-
-    public void postSuppositionDeductionExp(SuppositionDeductionExp data) {}
-
-    // SuppositionDeductionExpBody
-    public boolean walkSuppositionDeductionExpBody(SuppositionDeductionExp data) {
-        return false;
-    }
-
-    public void preSuppositionDeductionExpBody(SuppositionDeductionExp data) {}
-
-    public void midSuppositionDeductionExpBody(SuppositionDeductionExp node,
-            Exp previous, Exp next) {}
-
-    public void postSuppositionDeductionExpBody(SuppositionDeductionExp data) {}
-
-    // SuppositionExp
-    public boolean walkSuppositionExp(SuppositionExp data) {
-        return false;
-    }
-
-    public void preSuppositionExp(SuppositionExp data) {}
-
-    public void midSuppositionExp(SuppositionExp node,
-            ResolveConceptualElement previous, ResolveConceptualElement next) {}
-
-    public void postSuppositionExp(SuppositionExp data) {}
-
-    // SuppositionExpVars
-    public boolean walkSuppositionExpVars(SuppositionExp data) {
-        return false;
-    }
-
-    public void preSuppositionExpVars(SuppositionExp data) {}
-
-    public void midSuppositionExpVars(SuppositionExp node, MathVarDec previous,
-            MathVarDec next) {}
-
-    public void postSuppositionExpVars(SuppositionExp data) {}
-
-    // SwapStmt
-    public boolean walkSwapStmt(SwapStmt data) {
-        return false;
-    }
-
-    public void preSwapStmt(SwapStmt data) {}
-
-    public void midSwapStmt(SwapStmt node, ResolveConceptualElement previous,
-            ResolveConceptualElement next) {}
-
-    public void postSwapStmt(SwapStmt data) {}
-
-    // TupleExp
-    public boolean walkTupleExp(TupleExp data) {
-        return false;
-    }
-
-    public void preTupleExp(TupleExp data) {}
-
-    public void midTupleExp(TupleExp node, ResolveConceptualElement previous,
-            ResolveConceptualElement next) {}
-
-    public void postTupleExp(TupleExp data) {}
-
-    // TupleExpFields
-    public boolean walkTupleExpFields(TupleExp data) {
-        return false;
-    }
-
-    public void preTupleExpFields(TupleExp data) {}
-
-    public void midTupleExpFields(TupleExp node, Exp previous, Exp next) {}
-
-    public void postTupleExpFields(TupleExp data) {}
-
-    // TupleTy
-    public boolean walkTupleTy(TupleTy data) {
-        return false;
-    }
-
-    public void preTupleTy(TupleTy data) {}
-
-    public void midTupleTy(TupleTy node, ResolveConceptualElement previous,
-            ResolveConceptualElement next) {}
-
-    public void postTupleTy(TupleTy data) {}
-
-    // TupleTyFields
-    public boolean walkTupleTyFields(TupleTy data) {
-        return false;
-    }
-
-    public void preTupleTyFields(TupleTy data) {}
-
-    public void midTupleTyFields(TupleTy node, Ty previous, Ty next) {}
-
-    public void postTupleTyFields(TupleTy data) {}
-
-    // Ty
-    public boolean walkTy(Ty data) {
-        return false;
-    }
-
-    public void preTy(Ty data) {}
-
-    public void midTy(Ty node, ResolveConceptualElement previous,
-            ResolveConceptualElement next) {}
-
-    public void postTy(Ty data) {}
-
-    // TypeDec
-    public boolean walkTypeDec(TypeDec data) {
-        return false;
-    }
-
-    public void preTypeDec(TypeDec data) {}
-
-    public void midTypeDec(TypeDec node, ResolveConceptualElement previous,
-            ResolveConceptualElement next) {}
-
-    public void postTypeDec(TypeDec data) {}
-
-    // TypeFunctionExp
-    public boolean walkTypeFunctionExp(TypeFunctionExp data) {
-        return false;
-    }
-
-    public void preTypeFunctionExp(TypeFunctionExp data) {}
-
-    public void midTypeFunctionExp(TypeFunctionExp node,
-            ResolveConceptualElement previous, ResolveConceptualElement next) {}
-
-    public void postTypeFunctionExp(TypeFunctionExp data) {}
-
-    // TypeFunctionExpParams
-    public boolean walkTypeFunctionExpParams(TypeFunctionExp data) {
-        return false;
-    }
-
-    public void preTypeFunctionExpParams(TypeFunctionExp data) {}
-
-    public void midTypeFunctionExpParams(TypeFunctionExp node, Exp previous,
-            Exp next) {}
-
-    public void postTypeFunctionExpParams(TypeFunctionExp data) {}
-
-    // UnaryMinusExp
-    public boolean walkUnaryMinusExp(UnaryMinusExp data) {
-        return false;
-    }
-
-    public void preUnaryMinusExp(UnaryMinusExp data) {}
-
-    public void midUnaryMinusExp(UnaryMinusExp node,
-            ResolveConceptualElement previous, ResolveConceptualElement next) {}
-
-    public void postUnaryMinusExp(UnaryMinusExp data) {}
-
-    // UsesItem
-    public boolean walkUsesItem(UsesItem data) {
-        return false;
-    }
-
-    public void preUsesItem(UsesItem data) {}
-
-    public void midUsesItem(UsesItem node, ResolveConceptualElement previous,
-            ResolveConceptualElement next) {}
-
-    public void postUsesItem(UsesItem data) {}
-
-    // VarDec
-    public boolean walkVarDec(VarDec data) {
-        return false;
-    }
-
-    public void preVarDec(VarDec data) {}
-
-    public void midVarDec(VarDec node, ResolveConceptualElement previous,
-            ResolveConceptualElement next) {}
-
-    public void postVarDec(VarDec data) {}
-
-    // VarExp
-    public boolean walkVarExp(VarExp data) {
-        return false;
-    }
-
-    public void preVarExp(VarExp data) {}
-
-    public void midVarExp(VarExp node, ResolveConceptualElement previous,
-            ResolveConceptualElement next) {}
-
-    public void postVarExp(VarExp data) {}
-
-    // VariableArrayExp
-    public boolean walkVariableArrayExp(VariableArrayExp data) {
-        return false;
-    }
-
-    public void preVariableArrayExp(VariableArrayExp data) {}
-
-    public void midVariableArrayExp(VariableArrayExp node,
-            ResolveConceptualElement previous, ResolveConceptualElement next) {}
-
-    public void postVariableArrayExp(VariableArrayExp data) {}
-
-    // VariableDotExp
-    public boolean walkVariableDotExp(VariableDotExp data) {
-        return false;
-    }
-
-    public void preVariableDotExp(VariableDotExp data) {}
-
-    public void midVariableDotExp(VariableDotExp node,
-            ResolveConceptualElement previous, ResolveConceptualElement next) {}
-
-    public void postVariableDotExp(VariableDotExp data) {}
-
-    // VariableDotExpSegments
-    public boolean walkVariableDotExpSegments(VariableDotExp data) {
-        return false;
-    }
-
-    public void preVariableDotExpSegments(VariableDotExp data) {}
-
-    public void midVariableDotExpSegments(VariableDotExp node,
-            VariableExp previous, VariableExp next) {}
-
-    public void postVariableDotExpSegments(VariableDotExp data) {}
-
-    // VariableExp
-    public boolean walkVariableExp(VariableExp data) {
-        return false;
-    }
-
-    public void preVariableExp(VariableExp data) {}
-
-    public void midVariableExp(VariableExp node,
-            ResolveConceptualElement previous, ResolveConceptualElement next) {}
-
-    public void postVariableExp(VariableExp data) {}
-
-    // VariableNameExp
-    public boolean walkVariableNameExp(VariableNameExp data) {
-        return false;
-    }
-
-    public void preVariableNameExp(VariableNameExp data) {}
-
-    public void midVariableNameExp(VariableNameExp node,
-            ResolveConceptualElement previous, ResolveConceptualElement next) {}
-
-    public void postVariableNameExp(VariableNameExp data) {}
-
-    // VariableRecordExp
-    public boolean walkVariableRecordExp(VariableRecordExp data) {
-        return false;
-    }
-
-    public void preVariableRecordExp(VariableRecordExp data) {}
-
-    public void midVariableRecordExp(VariableRecordExp node,
-            ResolveConceptualElement previous, ResolveConceptualElement next) {}
-
-    public void postVariableRecordExp(VariableRecordExp data) {}
-
-    // VariableRecordExpFields
-    public boolean walkVariableRecordExpFields(VariableRecordExp data) {
-        return false;
-    }
-
-    public void preVariableRecordExpFields(VariableRecordExp data) {}
-
-    public void midVariableRecordExpFields(VariableRecordExp node,
-            VariableExp previous, VariableExp next) {}
-
-    public void postVariableRecordExpFields(VariableRecordExp data) {}
-
-    // WhileStmt
-    public boolean walkWhileStmt(WhileStmt data) {
-        return false;
-    }
-
-    public void preWhileStmt(WhileStmt data) {}
-
-    public void midWhileStmt(WhileStmt node, ResolveConceptualElement previous,
-            ResolveConceptualElement next) {}
-
-    public void postWhileStmt(WhileStmt data) {}
-
-    // WhileStmtChanging
-    public boolean walkWhileStmtChanging(WhileStmt data) {
-        return false;
-    }
-
-    public void preWhileStmtChanging(WhileStmt data) {}
-
-    public void midWhileStmtChanging(WhileStmt node, VariableExp previous,
-            VariableExp next) {}
-
-    public void postWhileStmtChanging(WhileStmt data) {}
-
-    // WhileStmtStatements
-    public boolean walkWhileStmtStatements(WhileStmt data) {
-        return false;
-    }
-
-    public void preWhileStmtStatements(WhileStmt data) {}
-
-    public void midWhileStmtStatements(WhileStmt node, Statement previous,
-            Statement next) {}
-
-    public void postWhileStmtStatements(WhileStmt data) {}
-
-}+package edu.clemson.cs.r2jt.treewalk;
+
+import edu.clemson.cs.r2jt.absyn.*;
+import edu.clemson.cs.r2jt.data.PosSymbol;
+
+public abstract class TreeWalkerVisitor {
+
+    public void preAny(ResolveConceptualElement data) {}
+
+    public void postAny(ResolveConceptualElement data) {}
+
+    // AffectsItem
+    public boolean walkAffectsItem(AffectsItem data) {
+        return false;
+    }
+
+    public void preAffectsItem(AffectsItem data) {}
+
+    public void midAffectsItem(AffectsItem node,
+            ResolveConceptualElement previous, ResolveConceptualElement next) {}
+
+    public void postAffectsItem(AffectsItem data) {}
+
+    // AlternativeExp
+    public boolean walkAlternativeExp(AlternativeExp data) {
+        return false;
+    }
+
+    public void preAlternativeExp(AlternativeExp data) {}
+
+    public void midAlternativeExp(AlternativeExp node,
+            ResolveConceptualElement previous, ResolveConceptualElement next) {}
+
+    public void postAlternativeExp(AlternativeExp data) {}
+
+    // AlternativeExpAlternatives
+    public boolean walkAlternativeExpAlternatives(AlternativeExp data) {
+        return false;
+    }
+
+    public void preAlternativeExpAlternatives(AlternativeExp data) {}
+
+    public void midAlternativeExpAlternatives(AlternativeExp node,
+            AltItemExp previous, AltItemExp next) {}
+
+    public void postAlternativeExpAlternatives(AlternativeExp data) {}
+
+    // AltItemExp
+    public boolean walkAltItemExp(AltItemExp data) {
+        return false;
+    }
+
+    public void preAltItemExp(AltItemExp data) {}
+
+    public void midAltItemExp(AltItemExp node,
+            ResolveConceptualElement previous, ResolveConceptualElement next) {}
+
+    public void postAltItemExp(AltItemExp data) {}
+
+    // ArrayTy
+    public boolean walkArrayTy(ArrayTy data) {
+        return false;
+    }
+
+    public void preArrayTy(ArrayTy data) {}
+
+    public void midArrayTy(ArrayTy node, ResolveConceptualElement previous,
+            ResolveConceptualElement next) {}
+
+    public void postArrayTy(ArrayTy data) {}
+
+    // AssumeStmt
+    public boolean walkAssumeStmt(AssumeStmt data) {
+        return false;
+    }
+
+    public void preAssumeStmt(AssumeStmt data) {}
+
+    public void midAssumeStmt(AssumeStmt node,
+            ResolveConceptualElement previous, ResolveConceptualElement next) {}
+
+    public void postAssumeStmt(AssumeStmt data) {}
+
+    // AuxCodeStmt
+    public boolean walkAuxCodeStmt(AuxCodeStmt data) {
+        return false;
+    }
+
+    public void preAuxCodeStmt(AuxCodeStmt data) {}
+
+    public void midAuxCodeStmt(AuxCodeStmt node,
+            ResolveConceptualElement previous, ResolveConceptualElement next) {}
+
+    public void postAuxCodeStmt(AuxCodeStmt data) {}
+
+    // AuxCodeStmtStatements
+    public boolean walkAuxCodeStmtStatements(AuxCodeStmt data) {
+        return false;
+    }
+
+    public void preAuxCodeStmtStatements(AuxCodeStmt data) {}
+
+    public void midAuxCodeStmtStatements(AuxCodeStmt node, Statement previous,
+            Statement next) {}
+
+    public void postAuxCodeStmtStatements(AuxCodeStmt data) {}
+
+    // AuxVarDec
+    public boolean walkAuxVarDec(AuxVarDec data) {
+        return false;
+    }
+
+    public void preAuxVarDec(AuxVarDec data) {}
+
+    public void midAuxVarDec(AuxVarDec node, ResolveConceptualElement previous,
+            ResolveConceptualElement next) {}
+
+    public void postAuxVarDec(AuxVarDec data) {}
+
+    // BetweenExp
+    public boolean walkBetweenExp(BetweenExp data) {
+        return false;
+    }
+
+    public void preBetweenExp(BetweenExp data) {}
+
+    public void midBetweenExp(BetweenExp node,
+            ResolveConceptualElement previous, ResolveConceptualElement next) {}
+
+    public void postBetweenExp(BetweenExp data) {}
+
+    // BetweenExpLessExps
+    public boolean walkBetweenExpLessExps(BetweenExp data) {
+        return false;
+    }
+
+    public void preBetweenExpLessExps(BetweenExp data) {}
+
+    public void midBetweenExpLessExps(BetweenExp node, Exp previous, Exp next) {}
+
+    public void postBetweenExpLessExps(BetweenExp data) {}
+
+    // BooleanTy
+    public boolean walkBooleanTy(BooleanTy data) {
+        return false;
+    }
+
+    public void preBooleanTy(BooleanTy data) {}
+
+    public void midBooleanTy(BooleanTy node, ResolveConceptualElement previous,
+            ResolveConceptualElement next) {}
+
+    public void postBooleanTy(BooleanTy data) {}
+
+    // CallStmt
+    public boolean walkCallStmt(CallStmt data) {
+        return false;
+    }
+
+    public void preCallStmt(CallStmt data) {}
+
+    public void midCallStmt(CallStmt node, ResolveConceptualElement previous,
+            ResolveConceptualElement next) {}
+
+    public void postCallStmt(CallStmt data) {}
+
+    // CallStmtArguments
+    public boolean walkCallStmtArguments(CallStmt data) {
+        return false;
+    }
+
+    public void preCallStmtArguments(CallStmt data) {}
+
+    public void midCallStmtArguments(CallStmt node, ProgramExp previous,
+            ProgramExp next) {}
+
+    public void postCallStmtArguments(CallStmt data) {}
+
+    // CartProdTy
+    public boolean walkCartProdTy(CartProdTy data) {
+        return false;
+    }
+
+    public void preCartProdTy(CartProdTy data) {}
+
+    public void midCartProdTy(CartProdTy node,
+            ResolveConceptualElement previous, ResolveConceptualElement next) {}
+
+    public void postCartProdTy(CartProdTy data) {}
+
+    // CartProdTyFields
+    public boolean walkCartProdTyFields(CartProdTy data) {
+        return false;
+    }
+
+    public void preCartProdTyFields(CartProdTy data) {}
+
+    public void midCartProdTyFields(CartProdTy node, MathVarDec previous,
+            MathVarDec next) {}
+
+    public void postCartProdTyFields(CartProdTy data) {}
+
+    // CategoricalDefinitionDec
+    public boolean walkCategoricalDefinitionDec(CategoricalDefinitionDec data) {
+        return false;
+    }
+
+    public void preCategoricalDefinitionDec(CategoricalDefinitionDec data) {}
+
+    public void midCategoricalDefinitionDec(CategoricalDefinitionDec node,
+            ResolveConceptualElement previous, ResolveConceptualElement next) {}
+
+    public void postCategoricalDefinitionDec(CategoricalDefinitionDec data) {}
+
+    // CharExp
+    public boolean walkCharExp(CharExp data) {
+        return false;
+    }
+
+    public void preCharExp(CharExp data) {}
+
+    public void midCharExp(CharExp node, ResolveConceptualElement previous,
+            ResolveConceptualElement next) {}
+
+    public void postCharExp(CharExp data) {}
+
+    // ChoiceItem
+    public boolean walkChoiceItem(ChoiceItem data) {
+        return false;
+    }
+
+    public void preChoiceItem(ChoiceItem data) {}
+
+    public void midChoiceItem(ChoiceItem node,
+            ResolveConceptualElement previous, ResolveConceptualElement next) {}
+
+    public void postChoiceItem(ChoiceItem data) {}
+
+    // ChoiceItemTest
+    public boolean walkChoiceItemTest(ChoiceItem data) {
+        return false;
+    }
+
+    public void preChoiceItemTest(ChoiceItem data) {}
+
+    public void midChoiceItemTest(ChoiceItem node, ProgramExp previous,
+            ProgramExp next) {}
+
+    public void postChoiceItemTest(ChoiceItem data) {}
+
+    // ChoiceItemThenclause
+    public boolean walkChoiceItemThenclause(ChoiceItem data) {
+        return false;
+    }
+
+    public void preChoiceItemThenclause(ChoiceItem data) {}
+
+    public void midChoiceItemThenclause(ChoiceItem node, Statement previous,
+            Statement next) {}
+
+    public void postChoiceItemThenclause(ChoiceItem data) {}
+
+    // ConceptBodyModuleDec
+    public boolean walkConceptBodyModuleDec(ConceptBodyModuleDec data) {
+        return false;
+    }
+
+    public void preConceptBodyModuleDec(ConceptBodyModuleDec data) {}
+
+    public void midConceptBodyModuleDec(ConceptBodyModuleDec node,
+            ResolveConceptualElement previous, ResolveConceptualElement next) {}
+
+    public void postConceptBodyModuleDec(ConceptBodyModuleDec data) {}
+
+    // ConceptBodyModuleDecParameters
+    public boolean walkConceptBodyModuleDecParameters(ConceptBodyModuleDec data) {
+        return false;
+    }
+
+    public void preConceptBodyModuleDecParameters(ConceptBodyModuleDec data) {}
+
+    public void midConceptBodyModuleDecParameters(ConceptBodyModuleDec node,
+            ModuleParameter previous, ModuleParameter next) {}
+
+    public void postConceptBodyModuleDecParameters(ConceptBodyModuleDec data) {}
+
+    // ConceptBodyModuleDecEnhancementNames
+    public boolean walkConceptBodyModuleDecEnhancementNames(
+            ConceptBodyModuleDec data) {
+        return false;
+    }
+
+    public void preConceptBodyModuleDecEnhancementNames(
+            ConceptBodyModuleDec data) {}
+
+    public void midConceptBodyModuleDecEnhancementNames(
+            ConceptBodyModuleDec node, PosSymbol previous, PosSymbol next) {}
+
+    public void postConceptBodyModuleDecEnhancementNames(
+            ConceptBodyModuleDec data) {}
+
+    // ConceptBodyModuleDecUsesItems
+    public boolean walkConceptBodyModuleDecUsesItems(ConceptBodyModuleDec data) {
+        return false;
+    }
+
+    public void preConceptBodyModuleDecUsesItems(ConceptBodyModuleDec data) {}
+
+    public void midConceptBodyModuleDecUsesItems(ConceptBodyModuleDec node,
+            UsesItem previous, UsesItem next) {}
+
+    public void postConceptBodyModuleDecUsesItems(ConceptBodyModuleDec data) {}
+
+    // ConceptBodyModuleDecConventions
+    public boolean walkConceptBodyModuleDecConventions(ConceptBodyModuleDec data) {
+        return false;
+    }
+
+    public void preConceptBodyModuleDecConventions(ConceptBodyModuleDec data) {}
+
+    public void midConceptBodyModuleDecConventions(ConceptBodyModuleDec node,
+            Exp previous, Exp next) {}
+
+    public void postConceptBodyModuleDecConventions(ConceptBodyModuleDec data) {}
+
+    // ConceptBodyModuleDecCorrs
+    public boolean walkConceptBodyModuleDecCorrs(ConceptBodyModuleDec data) {
+        return false;
+    }
+
+    public void preConceptBodyModuleDecCorrs(ConceptBodyModuleDec data) {}
+
+    public void midConceptBodyModuleDecCorrs(ConceptBodyModuleDec node,
+            Exp previous, Exp next) {}
+
+    public void postConceptBodyModuleDecCorrs(ConceptBodyModuleDec data) {}
+
+    // ConceptBodyModuleDecDecs
+    public boolean walkConceptBodyModuleDecDecs(ConceptBodyModuleDec data) {
+        return false;
+    }
+
+    public void preConceptBodyModuleDecDecs(ConceptBodyModuleDec data) {}
+
+    public void midConceptBodyModuleDecDecs(ConceptBodyModuleDec node,
+            Dec previous, Dec next) {}
+
+    public void postConceptBodyModuleDecDecs(ConceptBodyModuleDec data) {}
+
+    // ConceptModuleDec
+    public boolean walkConceptModuleDec(ConceptModuleDec data) {
+        return false;
+    }
+
+    public void preConceptModuleDec(ConceptModuleDec data) {}
+
+    public void midConceptModuleDec(ConceptModuleDec node,
+            ResolveConceptualElement previous, ResolveConceptualElement next) {}
+
+    public void postConceptModuleDec(ConceptModuleDec data) {}
+
+    // ConceptModuleDecParameters
+    public boolean walkConceptModuleDecParameters(ConceptModuleDec data) {
+        return false;
+    }
+
+    public void preConceptModuleDecParameters(ConceptModuleDec data) {}
+
+    public void midConceptModuleDecParameters(ConceptModuleDec node,
+            ModuleParameter previous, ModuleParameter next) {}
+
+    public void postConceptModuleDecParameters(ConceptModuleDec data) {}
+
+    // ConceptModuleDecUsesItems
+    public boolean walkConceptModuleDecUsesItems(ConceptModuleDec data) {
+        return false;
+    }
+
+    public void preConceptModuleDecUsesItems(ConceptModuleDec data) {}
+
+    public void midConceptModuleDecUsesItems(ConceptModuleDec node,
+            UsesItem previous, UsesItem next) {}
+
+    public void postConceptModuleDecUsesItems(ConceptModuleDec data) {}
+
+    // ConceptModuleDecConstraints
+    public boolean walkConceptModuleDecConstraints(ConceptModuleDec data) {
+        return false;
+    }
+
+    public void preConceptModuleDecConstraints(ConceptModuleDec data) {}
+
+    public void midConceptModuleDecConstraints(ConceptModuleDec node,
+            Exp previous, Exp next) {}
+
+    public void postConceptModuleDecConstraints(ConceptModuleDec data) {}
+
+    // ConceptModuleDecDecs
+    public boolean walkConceptModuleDecDecs(ConceptModuleDec data) {
+        return false;
+    }
+
+    public void preConceptModuleDecDecs(ConceptModuleDec data) {}
+
+    public void midConceptModuleDecDecs(ConceptModuleDec node, Dec previous,
+            Dec next) {}
+
+    public void postConceptModuleDecDecs(ConceptModuleDec data) {}
+
+    // ConceptTypeParamDec
+    public boolean walkConceptTypeParamDec(ConceptTypeParamDec data) {
+        return false;
+    }
+
+    public void preConceptTypeParamDec(ConceptTypeParamDec data) {}
+
+    public void midConceptTypeParamDec(ConceptTypeParamDec node,
+            ResolveConceptualElement previous, ResolveConceptualElement next) {}
+
+    public void postConceptTypeParamDec(ConceptTypeParamDec data) {}
+
+    // ConditionItem
+    public boolean walkConditionItem(ConditionItem data) {
+        return false;
+    }
+
+    public void preConditionItem(ConditionItem data) {}
+
+    public void midConditionItem(ConditionItem node,
+            ResolveConceptualElement previous, ResolveConceptualElement next) {}
+
+    public void postConditionItem(ConditionItem data) {}
+
+    // ConditionItemThenclause
+    public boolean walkConditionItemThenclause(ConditionItem data) {
+        return false;
+    }
+
+    public void preConditionItemThenclause(ConditionItem data) {}
+
+    public void midConditionItemThenclause(ConditionItem node,
+            Statement previous, Statement next) {}
+
+    public void postConditionItemThenclause(ConditionItem data) {}
+
+    // ConfirmStmt
+    public boolean walkConfirmStmt(ConfirmStmt data) {
+        return false;
+    }
+
+    public void preConfirmStmt(ConfirmStmt data) {}
+
+    public void midConfirmStmt(ConfirmStmt node,
+            ResolveConceptualElement previous, ResolveConceptualElement next) {}
+
+    public void postConfirmStmt(ConfirmStmt data) {}
+
+    // ConstantParamDec
+    public boolean walkConstantParamDec(ConstantParamDec data) {
+        return false;
+    }
+
+    public void preConstantParamDec(ConstantParamDec data) {}
+
+    public void midConstantParamDec(ConstantParamDec node,
+            ResolveConceptualElement previous, ResolveConceptualElement next) {}
+
+    public void postConstantParamDec(ConstantParamDec data) {}
+
+    // ConstructedTy
+    public boolean walkConstructedTy(ConstructedTy data) {
+        return false;
+    }
+
+    public void preConstructedTy(ConstructedTy data) {}
+
+    public void midConstructedTy(ConstructedTy node,
+            ResolveConceptualElement previous, ResolveConceptualElement next) {}
+
+    public void postConstructedTy(ConstructedTy data) {}
+
+    // ConstructedTyArgs
+    public boolean walkConstructedTyArgs(ConstructedTy data) {
+        return false;
+    }
+
+    public void preConstructedTyArgs(ConstructedTy data) {}
+
+    public void midConstructedTyArgs(ConstructedTy node, Ty previous, Ty next) {}
+
+    public void postConstructedTyArgs(ConstructedTy data) {}
+
+    // Dec
+    public boolean walkDec(Dec data) {
+        return false;
+    }
+
+    public void preDec(Dec data) {}
+
+    public void midDec(Dec node, ResolveConceptualElement previous,
+            ResolveConceptualElement next) {}
+
+    public void postDec(Dec data) {}
+
+    // DeductionExp
+    public boolean walkDeductionExp(DeductionExp data) {
+        return false;
+    }
+
+    public void preDeductionExp(DeductionExp data) {}
+
+    public void midDeductionExp(DeductionExp node,
+            ResolveConceptualElement previous, ResolveConceptualElement next) {}
+
+    public void postDeductionExp(DeductionExp data) {}
+
+    // DefinitionDec
+    public boolean walkDefinitionDec(DefinitionDec data) {
+        return false;
+    }
+
+    public void preDefinitionDec(DefinitionDec data) {}
+
+    public void midDefinitionDec(DefinitionDec node,
+            ResolveConceptualElement previous, ResolveConceptualElement next) {}
+
+    public void postDefinitionDec(DefinitionDec data) {}
+
+    // DefinitionDecParameters
+    public boolean walkDefinitionDecParameters(DefinitionDec data) {
+        return false;
+    }
+
+    public void preDefinitionDecParameters(DefinitionDec data) {}
+
+    public void midDefinitionDecParameters(DefinitionDec node,
+            MathVarDec previous, MathVarDec next) {}
+
+    public void postDefinitionDecParameters(DefinitionDec data) {}
+
+    // DotExp
+    public boolean walkDotExp(DotExp data) {
+        return false;
+    }
+
+    public void preDotExp(DotExp data) {}
+
+    public void midDotExp(DotExp node, ResolveConceptualElement previous,
+            ResolveConceptualElement next) {}
+
+    public void postDotExp(DotExp data) {}
+
+    // DotExpSegments
+    public boolean walkDotExpSegments(DotExp data) {
+        return false;
+    }
+
+    public void preDotExpSegments(DotExp data) {}
+
+    public void midDotExpSegments(DotExp node, Exp previous, Exp next) {}
+
+    public void postDotExpSegments(DotExp data) {}
+
+    // DoubleExp
+    public boolean walkDoubleExp(DoubleExp data) {
+        return false;
+    }
+
+    public void preDoubleExp(DoubleExp data) {}
+
+    public void midDoubleExp(DoubleExp node, ResolveConceptualElement previous,
+            ResolveConceptualElement next) {}
+
+    public void postDoubleExp(DoubleExp data) {}
+
+    // EnhancementBodyItem
+    public boolean walkEnhancementBodyItem(EnhancementBodyItem data) {
+        return false;
+    }
+
+    public void preEnhancementBodyItem(EnhancementBodyItem data) {}
+
+    public void midEnhancementBodyItem(EnhancementBodyItem node,
+            ResolveConceptualElement previous, ResolveConceptualElement next) {}
+
+    public void postEnhancementBodyItem(EnhancementBodyItem data) {}
+
+    // EnhancementBodyItemParams
+    public boolean walkEnhancementBodyItemParams(EnhancementBodyItem data) {
+        return false;
+    }
+
+    public void preEnhancementBodyItemParams(EnhancementBodyItem data) {}
+
+    public void midEnhancementBodyItemParams(EnhancementBodyItem node,
+            ModuleArgumentItem previous, ModuleArgumentItem next) {}
+
+    public void postEnhancementBodyItemParams(EnhancementBodyItem data) {}
+
+    // EnhancementBodyItemBodyParams
+    public boolean walkEnhancementBodyItemBodyParams(EnhancementBodyItem data) {
+        return false;
+    }
+
+    public void preEnhancementBodyItemBodyParams(EnhancementBodyItem data) {}
+
+    public void midEnhancementBodyItemBodyParams(EnhancementBodyItem node,
+            ModuleArgumentItem previous, ModuleArgumentItem next) {}
+
+    public void postEnhancementBodyItemBodyParams(EnhancementBodyItem data) {}
+
+    // EnhancementBodyModuleDec
+    public boolean walkEnhancementBodyModuleDec(EnhancementBodyModuleDec data) {
+        return false;
+    }
+
+    public void preEnhancementBodyModuleDec(EnhancementBodyModuleDec data) {}
+
+    public void midEnhancementBodyModuleDec(EnhancementBodyModuleDec node,
+            ResolveConceptualElement previous, ResolveConceptualElement next) {}
+
+    public void postEnhancementBodyModuleDec(EnhancementBodyModuleDec data) {}
+
+    // EnhancementBodyModuleDecParameters
+    public boolean walkEnhancementBodyModuleDecParameters(
+            EnhancementBodyModuleDec data) {
+        return false;
+    }
+
+    public void preEnhancementBodyModuleDecParameters(
+            EnhancementBodyModuleDec data) {}
+
+    public void midEnhancementBodyModuleDecParameters(
+            EnhancementBodyModuleDec node, ModuleParameter previous,
+            ModuleParameter next) {}
+
+    public void postEnhancementBodyModuleDecParameters(
+            EnhancementBodyModuleDec data) {}
+
+    // EnhancementBodyModuleDecEnhancementBodies
+    public boolean walkEnhancementBodyModuleDecEnhancementBodies(
+            EnhancementBodyModuleDec data) {
+        return false;
+    }
+
+    public void preEnhancementBodyModuleDecEnhancementBodies(
+            EnhancementBodyModuleDec data) {}
+
+    public void midEnhancementBodyModuleDecEnhancementBodies(
+            EnhancementBodyModuleDec node, EnhancementBodyItem previous,
+            EnhancementBodyItem next) {}
+
+    public void postEnhancementBodyModuleDecEnhancementBodies(
+            EnhancementBodyModuleDec data) {}
+
+    // EnhancementBodyModuleDecUsesItems
+    public boolean walkEnhancementBodyModuleDecUsesItems(
+            EnhancementBodyModuleDec data) {
+        return false;
+    }
+
+    public void preEnhancementBodyModuleDecUsesItems(
+            EnhancementBodyModuleDec data) {}
+
+    public void midEnhancementBodyModuleDecUsesItems(
+            EnhancementBodyModuleDec node, UsesItem previous, UsesItem next) {}
+
+    public void postEnhancementBodyModuleDecUsesItems(
+            EnhancementBodyModuleDec data) {}
+
+    // EnhancementBodyModuleDecConventions
+    public boolean walkEnhancementBodyModuleDecConventions(
+            EnhancementBodyModuleDec data) {
+        return false;
+    }
+
+    public void preEnhancementBodyModuleDecConventions(
+            EnhancementBodyModuleDec data) {}
+
+    public void midEnhancementBodyModuleDecConventions(
+            EnhancementBodyModuleDec node, Exp previous, Exp next) {}
+
+    public void postEnhancementBodyModuleDecConventions(
+            EnhancementBodyModuleDec data) {}
+
+    // EnhancementBodyModuleDecCorrs
+    public boolean walkEnhancementBodyModuleDecCorrs(
+            EnhancementBodyModuleDec data) {
+        return false;
+    }
+
+    public void preEnhancementBodyModuleDecCorrs(EnhancementBodyModuleDec data) {}
+
+    public void midEnhancementBodyModuleDecCorrs(EnhancementBodyModuleDec node,
+            Exp previous, Exp next) {}
+
+    public void postEnhancementBodyModuleDecCorrs(EnhancementBodyModuleDec data) {}
+
+    // EnhancementBodyModuleDecDecs
+    public boolean walkEnhancementBodyModuleDecDecs(
+            EnhancementBodyModuleDec data) {
+        return false;
+    }
+
+    public void preEnhancementBodyModuleDecDecs(EnhancementBodyModuleDec data) {}
+
+    public void midEnhancementBodyModuleDecDecs(EnhancementBodyModuleDec node,
+            Dec previous, Dec next) {}
+
+    public void postEnhancementBodyModuleDecDecs(EnhancementBodyModuleDec data) {}
+
+    // EnhancementItem
+    public boolean walkEnhancementItem(EnhancementItem data) {
+        return false;
+    }
+
+    public void preEnhancementItem(EnhancementItem data) {}
+
+    public void midEnhancementItem(EnhancementItem node,
+            ResolveConceptualElement previous, ResolveConceptualElement next) {}
+
+    public void postEnhancementItem(EnhancementItem data) {}
+
+    // EnhancementItemParams
+    public boolean walkEnhancementItemParams(EnhancementItem data) {
+        return false;
+    }
+
+    public void preEnhancementItemParams(EnhancementItem data) {}
+
+    public void midEnhancementItemParams(EnhancementItem node,
+            ModuleArgumentItem previous, ModuleArgumentItem next) {}
+
+    public void postEnhancementItemParams(EnhancementItem data) {}
+
+    // EnhancementModuleDec
+    public boolean walkEnhancementModuleDec(EnhancementModuleDec data) {
+        return false;
+    }
+
+    public void preEnhancementModuleDec(EnhancementModuleDec data) {}
+
+    public void midEnhancementModuleDec(EnhancementModuleDec node,
+            ResolveConceptualElement previous, ResolveConceptualElement next) {}
+
+    public void postEnhancementModuleDec(EnhancementModuleDec data) {}
+
+    // EnhancementModuleDecParameters
+    public boolean walkEnhancementModuleDecParameters(EnhancementModuleDec data) {
+        return false;
+    }
+
+    public void preEnhancementModuleDecParameters(EnhancementModuleDec data) {}
+
+    public void midEnhancementModuleDecParameters(EnhancementModuleDec node,
+            ModuleParameter previous, ModuleParameter next) {}
+
+    public void postEnhancementModuleDecParameters(EnhancementModuleDec data) {}
+
+    // EnhancementModuleDecUsesItems
+    public boolean walkEnhancementModuleDecUsesItems(EnhancementModuleDec data) {
+        return false;
+    }
+
+    public void preEnhancementModuleDecUsesItems(EnhancementModuleDec data) {}
+
+    public void midEnhancementModuleDecUsesItems(EnhancementModuleDec node,
+            UsesItem previous, UsesItem next) {}
+
+    public void postEnhancementModuleDecUsesItems(EnhancementModuleDec data) {}
+
+    // EnhancementModuleDecDecs
+    public boolean walkEnhancementModuleDecDecs(EnhancementModuleDec data) {
+        return false;
+    }
+
+    public void preEnhancementModuleDecDecs(EnhancementModuleDec data) {}
+
+    public void midEnhancementModuleDecDecs(EnhancementModuleDec node,
+            Dec previous, Dec next) {}
+
+    public void postEnhancementModuleDecDecs(EnhancementModuleDec data) {}
+
+    // EqualsExp
+    public boolean walkEqualsExp(EqualsExp data) {
+        return false;
+    }
+
+    public void preEqualsExp(EqualsExp data) {}
+
+    public void midEqualsExp(EqualsExp node, ResolveConceptualElement previous,
+            ResolveConceptualElement next) {}
+
+    public void postEqualsExp(EqualsExp data) {}
+
+    // Exp
+    public boolean walkExp(Exp data) {
+        return false;
+    }
+
+    public void preExp(Exp data) {}
+
+    public void midExp(Exp node, ResolveConceptualElement previous,
+            ResolveConceptualElement next) {}
+
+    public void postExp(Exp data) {}
+
+    // FacilityDec
+    public boolean walkFacilityDec(FacilityDec data) {
+        return false;
+    }
+
+    public void preFacilityDec(FacilityDec data) {}
+
+    public void midFacilityDec(FacilityDec node,
+            ResolveConceptualElement previous, ResolveConceptualElement next) {}
+
+    public void postFacilityDec(FacilityDec data) {}
+
+    // FacilityDecConceptParams
+    public boolean walkFacilityDecConceptParams(FacilityDec data) {
+        return false;
+    }
+
+    public void preFacilityDecConceptParams(FacilityDec data) {}
+
+    public void midFacilityDecConceptParams(FacilityDec node,
+            ModuleArgumentItem previous, ModuleArgumentItem next) {}
+
+    public void postFacilityDecConceptParams(FacilityDec data) {}
+
+    // FacilityDecEnhancements
+    public boolean walkFacilityDecEnhancements(FacilityDec data) {
+        return false;
+    }
+
+    public void preFacilityDecEnhancements(FacilityDec data) {}
+
+    public void midFacilityDecEnhancements(FacilityDec node,
+            EnhancementItem previous, EnhancementItem next) {}
+
+    public void postFacilityDecEnhancements(FacilityDec data) {}
+
+    // FacilityDecBodyParams
+    public boolean walkFacilityDecBodyParams(FacilityDec data) {
+        return false;
+    }
+
+    public void preFacilityDecBodyParams(FacilityDec data) {}
+
+    public void midFacilityDecBodyParams(FacilityDec node,
+            ModuleArgumentItem previous, ModuleArgumentItem next) {}
+
+    public void postFacilityDecBodyParams(FacilityDec data) {}
+
+    // FacilityDecEnhancementBodies
+    public boolean walkFacilityDecEnhancementBodies(FacilityDec data) {
+        return false;
+    }
+
+    public void preFacilityDecEnhancementBodies(FacilityDec data) {}
+
+    public void midFacilityDecEnhancementBodies(FacilityDec node,
+            EnhancementBodyItem previous, EnhancementBodyItem next) {}
+
+    public void postFacilityDecEnhancementBodies(FacilityDec data) {}
+
+    // FacilityModuleDec
+    public boolean walkFacilityModuleDec(FacilityModuleDec data) {
+        return false;
+    }
+
+    public void preFacilityModuleDec(FacilityModuleDec data) {}
+
+    public void midFacilityModuleDec(FacilityModuleDec node,
+            ResolveConceptualElement previous, ResolveConceptualElement next) {}
+
+    public void postFacilityModuleDec(FacilityModuleDec data) {}
+
+    // FacilityModuleDecUsesItems
+    public boolean walkFacilityModuleDecUsesItems(FacilityModuleDec data) {
+        return false;
+    }
+
+    public void preFacilityModuleDecUsesItems(FacilityModuleDec data) {}
+
+    public void midFacilityModuleDecUsesItems(FacilityModuleDec node,
+            UsesItem previous, UsesItem next) {}
+
+    public void postFacilityModuleDecUsesItems(FacilityModuleDec data) {}
+
+    // FacilityModuleDecDecs
+    public boolean walkFacilityModuleDecDecs(FacilityModuleDec data) {
+        return false;
+    }
+
+    public void preFacilityModuleDecDecs(FacilityModuleDec data) {}
+
+    public void midFacilityModuleDecDecs(FacilityModuleDec node, Dec previous,
+            Dec next) {}
+
+    public void postFacilityModuleDecDecs(FacilityModuleDec data) {}
+
+    // FacilityOperationDec
+    public boolean walkFacilityOperationDec(FacilityOperationDec data) {
+        return false;
+    }
+
+    public void preFacilityOperationDec(FacilityOperationDec data) {}
+
+    public void midFacilityOperationDec(FacilityOperationDec node,
+            ResolveConceptualElement previous, ResolveConceptualElement next) {}
+
+    public void postFacilityOperationDec(FacilityOperationDec data) {}
+
+    // FacilityOperationDecParameters
+    public boolean walkFacilityOperationDecParameters(FacilityOperationDec data) {
+        return false;
+    }
+
+    public void preFacilityOperationDecParameters(FacilityOperationDec data) {}
+
+    public void midFacilityOperationDecParameters(FacilityOperationDec node,
+            ParameterVarDec previous, ParameterVarDec next) {}
+
+    public void postFacilityOperationDecParameters(FacilityOperationDec data) {}
+
+    // FacilityOperationDecStateVars
+    public boolean walkFacilityOperationDecStateVars(FacilityOperationDec data) {
+        return false;
+    }
+
+    public void preFacilityOperationDecStateVars(FacilityOperationDec data) {}
+
+    public void midFacilityOperationDecStateVars(FacilityOperationDec node,
+            AffectsItem previous, AffectsItem next) {}
+
+    public void postFacilityOperationDecStateVars(FacilityOperationDec data) {}
+
+    // FacilityOperationDecFacilities
+    public boolean walkFacilityOperationDecFacilities(FacilityOperationDec data) {
+        return false;
+    }
+
+    public void preFacilityOperationDecFacilities(FacilityOperationDec data) {}
+
+    public void midFacilityOperationDecFacilities(FacilityOperationDec node,
+            FacilityDec previous, FacilityDec next) {}
+
+    public void postFacilityOperationDecFacilities(FacilityOperationDec data) {}
+
+    // FacilityOperationDecVariables
+    public boolean walkFacilityOperationDecVariables(FacilityOperationDec data) {
+        return false;
+    }
+
+    public void preFacilityOperationDecVariables(FacilityOperationDec data) {}
+
+    public void midFacilityOperationDecVariables(FacilityOperationDec node,
+            VarDec previous, VarDec next) {}
+
+    public void postFacilityOperationDecVariables(FacilityOperationDec data) {}
+
+    // FacilityOperationDecAuxVariables
+    public boolean walkFacilityOperationDecAuxVariables(
+            FacilityOperationDec data) {
+        return false;
+    }
+
+    public void preFacilityOperationDecAuxVariables(FacilityOperationDec data) {}
+
+    public void midFacilityOperationDecAuxVariables(FacilityOperationDec node,
+            AuxVarDec previous, AuxVarDec next) {}
+
+    public void postFacilityOperationDecAuxVariables(FacilityOperationDec data) {}
+
+    // FacilityOperationDecStatements
+    public boolean walkFacilityOperationDecStatements(FacilityOperationDec data) {
+        return false;
+    }
+
+    public void preFacilityOperationDecStatements(FacilityOperationDec data) {}
+
+    public void midFacilityOperationDecStatements(FacilityOperationDec node,
+            Statement previous, Statement next) {}
+
+    public void postFacilityOperationDecStatements(FacilityOperationDec data) {}
+
+    // FacilityTypeDec
+    public boolean walkFacilityTypeDec(FacilityTypeDec data) {
+        return false;
+    }
+
+    public void preFacilityTypeDec(FacilityTypeDec data) {}
+
+    public void midFacilityTypeDec(FacilityTypeDec node,
+            ResolveConceptualElement previous, ResolveConceptualElement next) {}
+
+    public void postFacilityTypeDec(FacilityTypeDec data) {}
+
+    // FieldExp
+    public boolean walkFieldExp(FieldExp data) {
+        return false;
+    }
+
+    public void preFieldExp(FieldExp data) {}
+
+    public void midFieldExp(FieldExp node, ResolveConceptualElement previous,
+            ResolveConceptualElement next) {}
+
+    public void postFieldExp(FieldExp data) {}
+
+    // FinalItem
+    public boolean walkFinalItem(FinalItem data) {
+        return false;
+    }
+
+    public void preFinalItem(FinalItem data) {}
+
+    public void midFinalItem(FinalItem node, ResolveConceptualElement previous,
+            ResolveConceptualElement next) {}
+
+    public void postFinalItem(FinalItem data) {}
+
+    // FinalItemStateVars
+    public boolean walkFinalItemStateVars(FinalItem data) {
+        return false;
+    }
+
+    public void preFinalItemStateVars(FinalItem data) {}
+
+    public void midFinalItemStateVars(FinalItem node, AffectsItem previous,
+            AffectsItem next) {}
+
+    public void postFinalItemStateVars(FinalItem data) {}
+
+    // FinalItemFacilities
+    public boolean walkFinalItemFacilities(FinalItem data) {
+        return false;
+    }
+
+    public void preFinalItemFacilities(FinalItem data) {}
+
+    public void midFinalItemFacilities(FinalItem node, FacilityDec previous,
+            FacilityDec next) {}
+
+    public void postFinalItemFacilities(FinalItem data) {}
+
+    // FinalItemVariables
+    public boolean walkFinalItemVariables(FinalItem data) {
+        return false;
+    }
+
+    public void preFinalItemVariables(FinalItem data) {}
+
+    public void midFinalItemVariables(FinalItem node, VarDec previous,
+            VarDec next) {}
+
+    public void postFinalItemVariables(FinalItem data) {}
+
+    // FinalItemAuxVariables
+    public boolean walkFinalItemAuxVariables(FinalItem data) {
+        return false;
+    }
+
+    public void preFinalItemAuxVariables(FinalItem data) {}
+
+    public void midFinalItemAuxVariables(FinalItem node, AuxVarDec previous,
+            AuxVarDec next) {}
+
+    public void postFinalItemAuxVariables(FinalItem data) {}
+
+    // FinalItemStatements
+    public boolean walkFinalItemStatements(FinalItem data) {
+        return false;
+    }
+
+    public void preFinalItemStatements(FinalItem data) {}
+
+    public void midFinalItemStatements(FinalItem node, Statement previous,
+            Statement next) {}
+
+    public void postFinalItemStatements(FinalItem data) {}
+
+    // FuncAssignStmt
+    public boolean walkFuncAssignStmt(FuncAssignStmt data) {
+        return false;
+    }
+
+    public void preFuncAssignStmt(FuncAssignStmt data) {}
+
+    public void midFuncAssignStmt(FuncAssignStmt node,
+            ResolveConceptualElement previous, ResolveConceptualElement next) {}
+
+    public void postFuncAssignStmt(FuncAssignStmt data) {}
+
+    // FunctionArgList
+    public boolean walkFunctionArgList(FunctionArgList data) {
+        return false;
+    }
+
+    public void preFunctionArgList(FunctionArgList data) {}
+
+    public void midFunctionArgList(FunctionArgList node,
+            ResolveConceptualElement previous, ResolveConceptualElement next) {}
+
+    public void postFunctionArgList(FunctionArgList data) {}
+
+    // FunctionArgListArguments
+    public boolean walkFunctionArgListArguments(FunctionArgList data) {
+        return false;
+    }
+
+    public void preFunctionArgListArguments(FunctionArgList data) {}
+
+    public void midFunctionArgListArguments(FunctionArgList node, Exp previous,
+            Exp next) {}
+
+    public void postFunctionArgListArguments(FunctionArgList data) {}
+
+    // FunctionExp
+    public boolean walkFunctionExp(FunctionExp data) {
+        return false;
+    }
+
+    public void preFunctionExp(FunctionExp data) {}
+
+    public void midFunctionExp(FunctionExp node,
+            ResolveConceptualElement previous, ResolveConceptualElement next) {}
+
+    public void postFunctionExp(FunctionExp data) {}
+
+    // FunctionExpParamList
+    public boolean walkFunctionExpParamList(FunctionExp data) {
+        return false;
+    }
+
+    public void preFunctionExpParamList(FunctionExp data) {}
+
+    public void midFunctionExpParamList(FunctionExp node,
+            FunctionArgList previous, FunctionArgList next) {}
+
+    public void postFunctionExpParamList(FunctionExp data) {}
+
+    // FunctionTy
+    public boolean walkFunctionTy(FunctionTy data) {
+        return false;
+    }
+
+    public void preFunctionTy(FunctionTy data) {}
+
+    public void midFunctionTy(FunctionTy node,
+            ResolveConceptualElement previous, ResolveConceptualElement next) {}
+
+    public void postFunctionTy(FunctionTy data) {}
+
+    // GoalExp
+    public boolean walkGoalExp(GoalExp data) {
+        return false;
+    }
+
+    public void preGoalExp(GoalExp data) {}
+
+    public void midGoalExp(GoalExp node, ResolveConceptualElement previous,
+            ResolveConceptualElement next) {}
+
+    public void postGoalExp(GoalExp data) {}
+
+    // HypDesigExp
+    public boolean walkHypDesigExp(HypDesigExp data) {
+        return false;
+    }
+
+    public void preHypDesigExp(HypDesigExp data) {}
+
+    public void midHypDesigExp(HypDesigExp node,
+            ResolveConceptualElement previous, ResolveConceptualElement next) {}
+
+    public void postHypDesigExp(HypDesigExp data) {}
+
+    // IfExp
+    public boolean walkIfExp(IfExp data) {
+        return false;
+    }
+
+    public void preIfExp(IfExp data) {}
+
+    public void midIfExp(IfExp node, ResolveConceptualElement previous,
+            ResolveConceptualElement next) {}
+
+    public void postIfExp(IfExp data) {}
+
+    // IfStmt
+    public boolean walkIfStmt(IfStmt data) {
+        return false;
+    }
+
+    public void preIfStmt(IfStmt data) {}
+
+    public void midIfStmt(IfStmt node, ResolveConceptualElement previous,
+            ResolveConceptualElement next) {}
+
+    public void postIfStmt(IfStmt data) {}
+
+    // IfStmtThenclause
+    public boolean walkIfStmtThenclause(IfStmt data) {
+        return false;
+    }
+
+    public void preIfStmtThenclause(IfStmt data) {}
+
+    public void midIfStmtThenclause(IfStmt node, Statement previous,
+            Statement next) {}
+
+    public void postIfStmtThenclause(IfStmt data) {}
+
+    // IfStmtElseifpairs
+    public boolean walkIfStmtElseifpairs(IfStmt data) {
+        return false;
+    }
+
+    public void preIfStmtElseifpairs(IfStmt data) {}
+
+    public void midIfStmtElseifpairs(IfStmt node, ConditionItem previous,
+            ConditionItem next) {}
+
+    public void postIfStmtElseifpairs(IfStmt data) {}
+
+    // IfStmtElseclause
+    public boolean walkIfStmtElseclause(IfStmt data) {
+        return false;
+    }
+
+    public void preIfStmtElseclause(IfStmt data) {}
+
+    public void midIfStmtElseclause(IfStmt node, Statement previous,
+            Statement next) {}
+
+    public void postIfStmtElseclause(IfStmt data) {}
+
+    // InfixExp
+    public boolean walkInfixExp(InfixExp data) {
+        return false;
+    }
+
+    public void preInfixExp(InfixExp data) {}
+
+    public void midInfixExp(InfixExp node, ResolveConceptualElement previous,
+            ResolveConceptualElement next) {}
+
+    public void postInfixExp(InfixExp data) {}
+
+    // InitItem
+    public boolean walkInitItem(InitItem data) {
+        return false;
+    }
+
+    public void preInitItem(InitItem data) {}
+
+    public void midInitItem(InitItem node, ResolveConceptualElement previous,
+            ResolveConceptualElement next) {}
+
+    public void postInitItem(InitItem data) {}
+
+    // InitItemStateVars
+    public boolean walkInitItemStateVars(InitItem data) {
+        return false;
+    }
+
+    public void preInitItemStateVars(InitItem data) {}
+
+    public void midInitItemStateVars(InitItem node, AffectsItem previous,
+            AffectsItem next) {}
+
+    public void postInitItemStateVars(InitItem data) {}
+
+    // InitItemFacilities
+    public boolean walkInitItemFacilities(InitItem data) {
+        return false;
+    }
+
+    public void preInitItemFacilities(InitItem data) {}
+
+    public void midInitItemFacilities(InitItem node, FacilityDec previous,
+            FacilityDec next) {}
+
+    public void postInitItemFacilities(InitItem data) {}
+
+    // InitItemVariables
+    public boolean walkInitItemVariables(InitItem data) {
+        return false;
+    }
+
+    public void preInitItemVariables(InitItem data) {}
+
+    public void midInitItemVariables(InitItem node, VarDec previous, VarDec next) {}
+
+    public void postInitItemVariables(InitItem data) {}
+
+    // InitItemAuxVariables
+    public boolean walkInitItemAuxVariables(InitItem data) {
+        return false;
+    }
+
+    public void preInitItemAuxVariables(InitItem data) {}
+
+    public void midInitItemAuxVariables(InitItem node, AuxVarDec previous,
+            AuxVarDec next) {}
+
+    public void postInitItemAuxVariables(InitItem data) {}
+
+    // InitItemStatements
+    public boolean walkInitItemStatements(InitItem data) {
+        return false;
+    }
+
+    public void preInitItemStatements(InitItem data) {}
+
+    public void midInitItemStatements(InitItem node, Statement previous,
+            Statement next) {}
+
+    public void postInitItemStatements(InitItem data) {}
+
+    // IntegerExp
+    public boolean walkIntegerExp(IntegerExp data) {
+        return false;
+    }
+
+    public void preIntegerExp(IntegerExp data) {}
+
+    public void midIntegerExp(IntegerExp node,
+            ResolveConceptualElement previous, ResolveConceptualElement next) {}
+
+    public void postIntegerExp(IntegerExp data) {}
+
+    // IsInExp
+    public boolean walkIsInExp(IsInExp data) {
+        return false;
+    }
+
+    public void preIsInExp(IsInExp data) {}
+
+    public void midIsInExp(IsInExp node, ResolveConceptualElement previous,
+            ResolveConceptualElement next) {}
+
+    public void postIsInExp(IsInExp data) {}
+
+    // IterateExitStmt
+    public boolean walkIterateExitStmt(IterateExitStmt data) {
+        return false;
+    }
+
+    public void preIterateExitStmt(IterateExitStmt data) {}
+
+    public void midIterateExitStmt(IterateExitStmt node,
+            ResolveConceptualElement previous, ResolveConceptualElement next) {}
+
+    public void postIterateExitStmt(IterateExitStmt data) {}
+
+    // IterateExitStmtStatements
+    public boolean walkIterateExitStmtStatements(IterateExitStmt data) {
+        return false;
+    }
+
+    public void preIterateExitStmtStatements(IterateExitStmt data) {}
+
+    public void midIterateExitStmtStatements(IterateExitStmt node,
+            Statement previous, Statement next) {}
+
+    public void postIterateExitStmtStatements(IterateExitStmt data) {}
+
+    // IterateStmt
+    public boolean walkIterateStmt(IterateStmt data) {
+        return false;
+    }
+
+    public void preIterateStmt(IterateStmt data) {}
+
+    public void midIterateStmt(IterateStmt node,
+            ResolveConceptualElement previous, ResolveConceptualElement next) {}
+
+    public void postIterateStmt(IterateStmt data) {}
+
+    // IterateStmtChanging
+    public boolean walkIterateStmtChanging(IterateStmt data) {
+        return false;
+    }
+
+    public void preIterateStmtChanging(IterateStmt data) {}
+
+    public void midIterateStmtChanging(IterateStmt node, VariableExp previous,
+            VariableExp next) {}
+
+    public void postIterateStmtChanging(IterateStmt data) {}
+
+    // IterateStmtStatements
+    public boolean walkIterateStmtStatements(IterateStmt data) {
+        return false;
+    }
+
+    public void preIterateStmtStatements(IterateStmt data) {}
+
+    public void midIterateStmtStatements(IterateStmt node, Statement previous,
+            Statement next) {}
+
+    public void postIterateStmtStatements(IterateStmt data) {}
+
+    // IterativeExp
+    public boolean walkIterativeExp(IterativeExp data) {
+        return false;
+    }
+
+    public void preIterativeExp(IterativeExp data) {}
+
+    public void midIterativeExp(IterativeExp node,
+            ResolveConceptualElement previous, ResolveConceptualElement next) {}
+
+    public void postIterativeExp(IterativeExp data) {}
+
+    // JustificationExp
+    public boolean walkJustificationExp(JustificationExp data) {
+        return false;
+    }
+
+    public void preJustificationExp(JustificationExp data) {}
+
+    public void midJustificationExp(JustificationExp node,
+            ResolveConceptualElement previous, ResolveConceptualElement next) {}
+
+    public void postJustificationExp(JustificationExp data) {}
+
+    // JustifiedExp
+    public boolean walkJustifiedExp(JustifiedExp data) {
+        return false;
+    }
+
+    public void preJustifiedExp(JustifiedExp data) {}
+
+    public void midJustifiedExp(JustifiedExp node,
+            ResolveConceptualElement previous, ResolveConceptualElement next) {}
+
+    public void postJustifiedExp(JustifiedExp data) {}
+
+    // LambdaExp
+    public boolean walkLambdaExp(LambdaExp data) {
+        return false;
+    }
+
+    public void preLambdaExp(LambdaExp data) {}
+
+    public void midLambdaExp(LambdaExp node, ResolveConceptualElement previous,
+            ResolveConceptualElement next) {}
+
+    public void postLambdaExp(LambdaExp data) {}
+
+    // LineNumberedExp
+    public boolean walkLineNumberedExp(LineNumberedExp data) {
+        return false;
+    }
+
+    public void preLineNumberedExp(LineNumberedExp data) {}
+
+    public void midLineNumberedExp(LineNumberedExp node,
+            ResolveConceptualElement previous, ResolveConceptualElement next) {}
+
+    public void postLineNumberedExp(LineNumberedExp data) {}
+
+    // MathAssertionDec
+    public boolean walkMathAssertionDec(MathAssertionDec data) {
+        return false;
+    }
+
+    public void preMathAssertionDec(MathAssertionDec data) {}
+
+    public void midMathAssertionDec(MathAssertionDec node,
+            ResolveConceptualElement previous, ResolveConceptualElement next) {}
+
+    public void postMathAssertionDec(MathAssertionDec data) {}
+
+    // MathModuleDec
+    public boolean walkMathModuleDec(MathModuleDec data) {
+        return false;
+    }
+
+    public void preMathModuleDec(MathModuleDec data) {}
+
+    public void midMathModuleDec(MathModuleDec node,
+            ResolveConceptualElement previous, ResolveConceptualElement next) {}
+
+    public void postMathModuleDec(MathModuleDec data) {}
+
+    // MathModuleDecParameters
+    public boolean walkMathModuleDecParameters(MathModuleDec data) {
+        return false;
+    }
+
+    public void preMathModuleDecParameters(MathModuleDec data) {}
+
+    public void midMathModuleDecParameters(MathModuleDec node,
+            ModuleParameter previous, ModuleParameter next) {}
+
+    public void postMathModuleDecParameters(MathModuleDec data) {}
+
+    // MathModuleDecUsesItems
+    public boolean walkMathModuleDecUsesItems(MathModuleDec data) {
+        return false;
+    }
+
+    public void preMathModuleDecUsesItems(MathModuleDec data) {}
+
+    public void midMathModuleDecUsesItems(MathModuleDec node,
+            UsesItem previous, UsesItem next) {}
+
+    public void postMathModuleDecUsesItems(MathModuleDec data) {}
+
+    // MathModuleDecDecs
+    public boolean walkMathModuleDecDecs(MathModuleDec data) {
+        return false;
+    }
+
+    public void preMathModuleDecDecs(MathModuleDec data) {}
+
+    public void midMathModuleDecDecs(MathModuleDec node, Dec previous, Dec next) {}
+
+    public void postMathModuleDecDecs(MathModuleDec data) {}
+
+    // MathRefExp
+    public boolean walkMathRefExp(MathRefExp data) {
+        return false;
+    }
+
+    public void preMathRefExp(MathRefExp data) {}
+
+    public void midMathRefExp(MathRefExp node,
+            ResolveConceptualElement previous, ResolveConceptualElement next) {}
+
+    public void postMathRefExp(MathRefExp data) {}
+
+    // MathRefExpParams
+    public boolean walkMathRefExpParams(MathRefExp data) {
+        return false;
+    }
+
+    public void preMathRefExpParams(MathRefExp data) {}
+
+    public void midMathRefExpParams(MathRefExp node, VarExp previous,
+            VarExp next) {}
+
+    public void postMathRefExpParams(MathRefExp data) {}
+
+    // MathTypeDec
+    public boolean walkMathTypeDec(MathTypeDec data) {
+        return false;
+    }
+
+    public void preMathTypeDec(MathTypeDec data) {}
+
+    public void midMathTypeDec(MathTypeDec node,
+            ResolveConceptualElement previous, ResolveConceptualElement next) {}
+
+    public void postMathTypeDec(MathTypeDec data) {}
+
+    // MathTypeFormalDec
+    public boolean walkMathTypeFormalDec(MathTypeFormalDec data) {
+        return false;
+    }
+
+    public void preMathTypeFormalDec(MathTypeFormalDec data) {}
+
+    public void midMathTypeFormalDec(MathTypeFormalDec node,
+            ResolveConceptualElement previous, ResolveConceptualElement next) {}
+
+    public void postMathTypeFormalDec(MathTypeFormalDec data) {}
+
+    // MathVarDec
+    public boolean walkMathVarDec(MathVarDec data) {
+        return false;
+    }
+
+    public void preMathVarDec(MathVarDec data) {}
+
+    public void midMathVarDec(MathVarDec node,
+            ResolveConceptualElement previous, ResolveConceptualElement next) {}
+
+    public void postMathVarDec(MathVarDec data) {}
+
+    // MemoryStmt
+    public boolean walkMemoryStmt(MemoryStmt data) {
+        return false;
+    }
+
+    public void preMemoryStmt(MemoryStmt data) {}
+
+    public void midMemoryStmt(MemoryStmt node,
+            ResolveConceptualElement previous, ResolveConceptualElement next) {}
+
+    public void postMemoryStmt(MemoryStmt data) {}
+
+    // ModuleArgumentItem
+    public boolean walkModuleArgumentItem(ModuleArgumentItem data) {
+        return false;
+    }
+
+    public void preModuleArgumentItem(ModuleArgumentItem data) {}
+
+    public void midModuleArgumentItem(ModuleArgumentItem node,
+            ResolveConceptualElement previous, ResolveConceptualElement next) {}
+
+    public void postModuleArgumentItem(ModuleArgumentItem data) {}
+
+    // ModuleDec
+    public boolean walkModuleDec(ModuleDec data) {
+        return false;
+    }
+
+    public void preModuleDec(ModuleDec data) {}
+
+    public void midModuleDec(ModuleDec node, ResolveConceptualElement previous,
+            ResolveConceptualElement next) {}
+
+    public void postModuleDec(ModuleDec data) {}
+
+    // NameTy
+    public boolean walkNameTy(NameTy data) {
+        return false;
+    }
+
+    public void preNameTy(NameTy data) {}
+
+    public void midNameTy(NameTy node, ResolveConceptualElement previous,
+            ResolveConceptualElement next) {}
+
+    public void postNameTy(NameTy data) {}
+
+    // OldExp
+    public boolean walkOldExp(OldExp data) {
+        return false;
+    }
+
+    public void preOldExp(OldExp data) {}
+
+    public void midOldExp(OldExp node, ResolveConceptualElement previous,
+            ResolveConceptualElement next) {}
+
+    public void postOldExp(OldExp data) {}
+
+    // OperationDec
+    public boolean walkOperationDec(OperationDec data) {
+        return false;
+    }
+
+    public void preOperationDec(OperationDec data) {}
+
+    public void midOperationDec(OperationDec node,
+            ResolveConceptualElement previous, ResolveConceptualElement next) {}
+
+    public void postOperationDec(OperationDec data) {}
+
+    // OperationDecParameters
+    public boolean walkOperationDecParameters(OperationDec data) {
+        return false;
+    }
+
+    public void preOperationDecParameters(OperationDec data) {}
+
+    public void midOperationDecParameters(OperationDec node,
+            ParameterVarDec previous, ParameterVarDec next) {}
+
+    public void postOperationDecParameters(OperationDec data) {}
+
+    // OperationDecStateVars
+    public boolean walkOperationDecStateVars(OperationDec data) {
+        return false;
+    }
+
+    public void preOperationDecStateVars(OperationDec data) {}
+
+    public void midOperationDecStateVars(OperationDec node,
+            AffectsItem previous, AffectsItem next) {}
+
+    public void postOperationDecStateVars(OperationDec data) {}
+
+    // OutfixExp
+    public boolean walkOutfixExp(OutfixExp data) {
+        return false;
+    }
+
+    public void preOutfixExp(OutfixExp data) {}
+
+    public void midOutfixExp(OutfixExp node, ResolveConceptualElement previous,
+            ResolveConceptualElement next) {}
+
+    public void postOutfixExp(OutfixExp data) {}
+
+    // ParameterVarDec
+    public boolean walkParameterVarDec(ParameterVarDec data) {
+        return false;
+    }
+
+    public void preParameterVarDec(ParameterVarDec data) {}
+
+    public void midParameterVarDec(ParameterVarDec node,
+            ResolveConceptualElement previous, ResolveConceptualElement next) {}
+
+    public void postParameterVarDec(ParameterVarDec data) {}
+
+    // PerformanceFinalItem
+    public boolean walkPerformanceFinalItem(PerformanceFinalItem data) {
+        return false;
+    }
+
+    public void prePerformanceFinalItem(PerformanceFinalItem data) {}
+
+    public void midPerformanceFinalItem(PerformanceFinalItem node,
+            ResolveConceptualElement previous, ResolveConceptualElement next) {}
+
+    public void postPerformanceFinalItem(PerformanceFinalItem data) {}
+
+    // PerformanceFinalItemStateVars
+    public boolean walkPerformanceFinalItemStateVars(PerformanceFinalItem data) {
+        return false;
+    }
+
+    public void prePerformanceFinalItemStateVars(PerformanceFinalItem data) {}
+
+    public void midPerformanceFinalItemStateVars(PerformanceFinalItem node,
+            AffectsItem previous, AffectsItem next) {}
+
+    public void postPerformanceFinalItemStateVars(PerformanceFinalItem data) {}
+
+    // PerformanceFinalItemFacilities
+    public boolean walkPerformanceFinalItemFacilities(PerformanceFinalItem data) {
+        return false;
+    }
+
+    public void prePerformanceFinalItemFacilities(PerformanceFinalItem data) {}
+
+    public void midPerformanceFinalItemFacilities(PerformanceFinalItem node,
+            FacilityDec previous, FacilityDec next) {}
+
+    public void postPerformanceFinalItemFacilities(PerformanceFinalItem data) {}
+
+    // PerformanceFinalItemVariables
+    public boolean walkPerformanceFinalItemVariables(PerformanceFinalItem data) {
+        return false;
+    }
+
+    public void prePerformanceFinalItemVariables(PerformanceFinalItem data) {}
+
+    public void midPerformanceFinalItemVariables(PerformanceFinalItem node,
+            VarDec previous, VarDec next) {}
+
+    public void postPerformanceFinalItemVariables(PerformanceFinalItem data) {}
+
+    // PerformanceFinalItemAuxVariables
+    public boolean walkPerformanceFinalItemAuxVariables(
+            PerformanceFinalItem data) {
+        return false;
+    }
+
+    public void prePerformanceFinalItemAuxVariables(PerformanceFinalItem data) {}
+
+    public void midPerformanceFinalItemAuxVariables(PerformanceFinalItem node,
+            AuxVarDec previous, AuxVarDec next) {}
+
+    public void postPerformanceFinalItemAuxVariables(PerformanceFinalItem data) {}
+
+    // PerformanceFinalItemStatements
+    public boolean walkPerformanceFinalItemStatements(PerformanceFinalItem data) {
+        return false;
+    }
+
+    public void prePerformanceFinalItemStatements(PerformanceFinalItem data) {}
+
+    public void midPerformanceFinalItemStatements(PerformanceFinalItem node,
+            Statement previous, Statement next) {}
+
+    public void postPerformanceFinalItemStatements(PerformanceFinalItem data) {}
+
+    // PerformanceInitItem
+    public boolean walkPerformanceInitItem(PerformanceInitItem data) {
+        return false;
+    }
+
+    public void prePerformanceInitItem(PerformanceInitItem data) {}
+
+    public void midPerformanceInitItem(PerformanceInitItem node,
+            ResolveConceptualElement previous, ResolveConceptualElement next) {}
+
+    public void postPerformanceInitItem(PerformanceInitItem data) {}
+
+    // PerformanceInitItemStateVars
+    public boolean walkPerformanceInitItemStateVars(PerformanceInitItem data) {
+        return false;
+    }
+
+    public void prePerformanceInitItemStateVars(PerformanceInitItem data) {}
+
+    public void midPerformanceInitItemStateVars(PerformanceInitItem node,
+            AffectsItem previous, AffectsItem next) {}
+
+    public void postPerformanceInitItemStateVars(PerformanceInitItem data) {}
+
+    // PerformanceInitItemFacilities
+    public boolean walkPerformanceInitItemFacilities(PerformanceInitItem data) {
+        return false;
+    }
+
+    public void prePerformanceInitItemFacilities(PerformanceInitItem data) {}
+
+    public void midPerformanceInitItemFacilities(PerformanceInitItem node,
+            FacilityDec previous, FacilityDec next) {}
+
+    public void postPerformanceInitItemFacilities(PerformanceInitItem data) {}
+
+    // PerformanceInitItemVariables
+    public boolean walkPerformanceInitItemVariables(PerformanceInitItem data) {
+        return false;
+    }
+
+    public void prePerformanceInitItemVariables(PerformanceInitItem data) {}
+
+    public void midPerformanceInitItemVariables(PerformanceInitItem node,
+            VarDec previous, VarDec next) {}
+
+    public void postPerformanceInitItemVariables(PerformanceInitItem data) {}
+
+    // PerformanceInitItemAuxVariables
+    public boolean walkPerformanceInitItemAuxVariables(PerformanceInitItem data) {
+        return false;
+    }
+
+    public void prePerformanceInitItemAuxVariables(PerformanceInitItem data) {}
+
+    public void midPerformanceInitItemAuxVariables(PerformanceInitItem node,
+            AuxVarDec previous, AuxVarDec next) {}
+
+    public void postPerformanceInitItemAuxVariables(PerformanceInitItem data) {}
+
+    // PerformanceInitItemStatements
+    public boolean walkPerformanceInitItemStatements(PerformanceInitItem data) {
+        return false;
+    }
+
+    public void prePerformanceInitItemStatements(PerformanceInitItem data) {}
+
+    public void midPerformanceInitItemStatements(PerformanceInitItem node,
+            Statement previous, Statement next) {}
+
+    public void postPerformanceInitItemStatements(PerformanceInitItem data) {}
+
+    // PerformanceModuleDec
+    public boolean walkPerformanceModuleDec(PerformanceModuleDec data) {
+        return false;
+    }
+
+    public void prePerformanceModuleDec(PerformanceModuleDec data) {}
+
+    public void midPerformanceModuleDec(PerformanceModuleDec node,
+            ResolveConceptualElement previous, ResolveConceptualElement next) {}
+
+    public void postPerformanceModuleDec(PerformanceModuleDec data) {}
+
+    // PerformanceModuleDecParameters
+    public boolean walkPerformanceModuleDecParameters(PerformanceModuleDec data) {
+        return false;
+    }
+
+    public void prePerformanceModuleDecParameters(PerformanceModuleDec data) {}
+
+    public void midPerformanceModuleDecParameters(PerformanceModuleDec node,
+            ModuleParameter previous, ModuleParameter next) {}
+
+    public void postPerformanceModuleDecParameters(PerformanceModuleDec data) {}
+
+    // PerformanceModuleDecUsesItems
+    public boolean walkPerformanceModuleDecUsesItems(PerformanceModuleDec data) {
+        return false;
+    }
+
+    public void prePerformanceModuleDecUsesItems(PerformanceModuleDec data) {}
+
+    public void midPerformanceModuleDecUsesItems(PerformanceModuleDec node,
+            UsesItem previous, UsesItem next) {}
+
+    public void postPerformanceModuleDecUsesItems(PerformanceModuleDec data) {}
+
+    // PerformanceModuleDecConstraints
+    public boolean walkPerformanceModuleDecConstraints(PerformanceModuleDec data) {
+        return false;
+    }
+
+    public void prePerformanceModuleDecConstraints(PerformanceModuleDec data) {}
+
+    public void midPerformanceModuleDecConstraints(PerformanceModuleDec node,
+            Exp previous, Exp next) {}
+
+    public void postPerformanceModuleDecConstraints(PerformanceModuleDec data) {}
+
+    // PerformanceModuleDecDecs
+    public boolean walkPerformanceModuleDecDecs(PerformanceModuleDec data) {
+        return false;
+    }
+
+    public void prePerformanceModuleDecDecs(PerformanceModuleDec data) {}
+
+    public void midPerformanceModuleDecDecs(PerformanceModuleDec node,
+            Dec previous, Dec next) {}
+
+    public void postPerformanceModuleDecDecs(PerformanceModuleDec data) {}
+
+    // PerformanceOperationDec
+    public boolean walkPerformanceOperationDec(PerformanceOperationDec data) {
+        return false;
+    }
+
+    public void prePerformanceOperationDec(PerformanceOperationDec data) {}
+
+    public void midPerformanceOperationDec(PerformanceOperationDec node,
+            ResolveConceptualElement previous, ResolveConceptualElement next) {}
+
+    public void postPerformanceOperationDec(PerformanceOperationDec data) {}
+
+    // PerformanceOperationDecParameters
+    public boolean walkPerformanceOperationDecParameters(
+            PerformanceOperationDec data) {
+        return false;
+    }
+
+    public void prePerformanceOperationDecParameters(
+            PerformanceOperationDec data) {}
+
+    public void midPerformanceOperationDecParameters(
+            PerformanceOperationDec node, ParameterVarDec previous,
+            ParameterVarDec next) {}
+
+    public void postPerformanceOperationDecParameters(
+            PerformanceOperationDec data) {}
+
+    // PerformanceOperationDecStateVars
+    public boolean walkPerformanceOperationDecStateVars(
+            PerformanceOperationDec data) {
+        return false;
+    }
+
+    public void prePerformanceOperationDecStateVars(PerformanceOperationDec data) {}
+
+    public void midPerformanceOperationDecStateVars(
+            PerformanceOperationDec node, AffectsItem previous, AffectsItem next) {}
+
+    public void postPerformanceOperationDecStateVars(
+            PerformanceOperationDec data) {}
+
+    // PerformanceTypeDec
+    public boolean walkPerformanceTypeDec(PerformanceTypeDec data) {
+        return false;
+    }
+
+    public void prePerformanceTypeDec(PerformanceTypeDec data) {}
+
+    public void midPerformanceTypeDec(PerformanceTypeDec node,
+            ResolveConceptualElement previous, ResolveConceptualElement next) {}
+
+    public void postPerformanceTypeDec(PerformanceTypeDec data) {}
+
+    // PrefixExp
+    public boolean walkPrefixExp(PrefixExp data) {
+        return false;
+    }
+
+    public void prePrefixExp(PrefixExp data) {}
+
+    public void midPrefixExp(PrefixExp node, ResolveConceptualElement previous,
+            ResolveConceptualElement next) {}
+
+    public void postPrefixExp(PrefixExp data) {}
+
+    // ProcedureDec
+    public boolean walkProcedureDec(ProcedureDec data) {
+        return false;
+    }
+
+    public void preProcedureDec(ProcedureDec data) {}
+
+    public void midProcedureDec(ProcedureDec node,
+            ResolveConceptualElement previous, ResolveConceptualElement next) {}
+
+    public void postProcedureDec(ProcedureDec data) {}
+
+    // ProcedureDecParameters
+    public boolean walkProcedureDecParameters(ProcedureDec data) {
+        return false;
+    }
+
+    public void preProcedureDecParameters(ProcedureDec data) {}
+
+    public void midProcedureDecParameters(ProcedureDec node,
+            ParameterVarDec previous, ParameterVarDec next) {}
+
+    public void postProcedureDecParameters(ProcedureDec data) {}
+
+    // ProcedureDecStateVars
+    public boolean walkProcedureDecStateVars(ProcedureDec data) {
+        return false;
+    }
+
+    public void preProcedureDecStateVars(ProcedureDec data) {}
+
+    public void midProcedureDecStateVars(ProcedureDec node,
+            AffectsItem previous, AffectsItem next) {}
+
+    public void postProcedureDecStateVars(ProcedureDec data) {}
+
+    // ProcedureDecFacilities
+    public boolean walkProcedureDecFacilities(ProcedureDec data) {
+        return false;
+    }
+
+    public void preProcedureDecFacilities(ProcedureDec data) {}
+
+    public void midProcedureDecFacilities(ProcedureDec node,
+            FacilityDec previous, FacilityDec next) {}
+
+    public void postProcedureDecFacilities(ProcedureDec data) {}
+
+    // ProcedureDecVariables
+    public boolean walkProcedureDecVariables(ProcedureDec data) {
+        return false;
+    }
+
+    public void preProcedureDecVariables(ProcedureDec data) {}
+
+    public void midProcedureDecVariables(ProcedureDec node, VarDec previous,
+            VarDec next) {}
+
+    public void postProcedureDecVariables(ProcedureDec data) {}
+
+    // ProcedureDecAuxVariables
+    public boolean walkProcedureDecAuxVariables(ProcedureDec data) {
+        return false;
+    }
+
+    public void preProcedureDecAuxVariables(ProcedureDec data) {}
+
+    public void midProcedureDecAuxVariables(ProcedureDec node,
+            AuxVarDec previous, AuxVarDec next) {}
+
+    public void postProcedureDecAuxVariables(ProcedureDec data) {}
+
+    // ProcedureDecStatements
+    public boolean walkProcedureDecStatements(ProcedureDec data) {
+        return false;
+    }
+
+    public void preProcedureDecStatements(ProcedureDec data) {}
+
+    public void midProcedureDecStatements(ProcedureDec node,
+            Statement previous, Statement next) {}
+
+    public void postProcedureDecStatements(ProcedureDec data) {}
+
+    // ProgramCharExp
+    public boolean walkProgramCharExp(ProgramCharExp data) {
+        return false;
+    }
+
+    public void preProgramCharExp(ProgramCharExp data) {}
+
+    public void midProgramCharExp(ProgramCharExp node,
+            ResolveConceptualElement previous, ResolveConceptualElement next) {}
+
+    public void postProgramCharExp(ProgramCharExp data) {}
+
+    // ProgramDotExp
+    public boolean walkProgramDotExp(ProgramDotExp data) {
+        return false;
+    }
+
+    public void preProgramDotExp(ProgramDotExp data) {}
+
+    public void midProgramDotExp(ProgramDotExp node,
+            ResolveConceptualElement previous, ResolveConceptualElement next) {}
+
+    public void postProgramDotExp(ProgramDotExp data) {}
+
+    // ProgramDotExpSegments
+    public boolean walkProgramDotExpSegments(ProgramDotExp data) {
+        return false;
+    }
+
+    public void preProgramDotExpSegments(ProgramDotExp data) {}
+
+    public void midProgramDotExpSegments(ProgramDotExp node,
+            ProgramExp previous, ProgramExp next) {}
+
+    public void postProgramDotExpSegments(ProgramDotExp data) {}
+
+    // ProgramDoubleExp
+    public boolean walkProgramDoubleExp(ProgramDoubleExp data) {
+        return false;
+    }
+
+    public void preProgramDoubleExp(ProgramDoubleExp data) {}
+
+    public void midProgramDoubleExp(ProgramDoubleExp node,
+            ResolveConceptualElement previous, ResolveConceptualElement next) {}
+
+    public void postProgramDoubleExp(ProgramDoubleExp data) {}
+
+    // ProgramExp
+    public boolean walkProgramExp(ProgramExp data) {
+        return false;
+    }
+
+    public void preProgramExp(ProgramExp data) {}
+
+    public void midProgramExp(ProgramExp node,
+            ResolveConceptualElement previous, ResolveConceptualElement next) {}
+
+    public void postProgramExp(ProgramExp data) {}
+
+    // ProgramFunctionExp
+    public boolean walkProgramFunctionExp(ProgramFunctionExp data) {
+        return false;
+    }
+
+    public void preProgramFunctionExp(ProgramFunctionExp data) {}
+
+    public void midProgramFunctionExp(ProgramFunctionExp node,
+            ResolveConceptualElement previous, ResolveConceptualElement next) {}
+
+    public void postProgramFunctionExp(ProgramFunctionExp data) {}
+
+    // ProgramFunctionExpArguments
+    public boolean walkProgramFunctionExpArguments(ProgramFunctionExp data) {
+        return false;
+    }
+
+    public void preProgramFunctionExpArguments(ProgramFunctionExp data) {}
+
+    public void midProgramFunctionExpArguments(ProgramFunctionExp node,
+            ProgramExp previous, ProgramExp next) {}
+
+    public void postProgramFunctionExpArguments(ProgramFunctionExp data) {}
+
+    // ProgramIntegerExp
+    public boolean walkProgramIntegerExp(ProgramIntegerExp data) {
+        return false;
+    }
+
+    public void preProgramIntegerExp(ProgramIntegerExp data) {}
+
+    public void midProgramIntegerExp(ProgramIntegerExp node,
+            ResolveConceptualElement previous, ResolveConceptualElement next) {}
+
+    public void postProgramIntegerExp(ProgramIntegerExp data) {}
+
+    // ProgramOpExp
+    public boolean walkProgramOpExp(ProgramOpExp data) {
+        return false;
+    }
+
+    public void preProgramOpExp(ProgramOpExp data) {}
+
+    public void midProgramOpExp(ProgramOpExp node,
+            ResolveConceptualElement previous, ResolveConceptualElement next) {}
+
+    public void postProgramOpExp(ProgramOpExp data) {}
+
+    // ProgramParamExp
+    public boolean walkProgramParamExp(ProgramParamExp data) {
+        return false;
+    }
+
+    public void preProgramParamExp(ProgramParamExp data) {}
+
+    public void midProgramParamExp(ProgramParamExp node,
+            ResolveConceptualElement previous, ResolveConceptualElement next) {}
+
+    public void postProgramParamExp(ProgramParamExp data) {}
+
+    // ProgramParamExpArguments
+    public boolean walkProgramParamExpArguments(ProgramParamExp data) {
+        return false;
+    }
+
+    public void preProgramParamExpArguments(ProgramParamExp data) {}
+
+    public void midProgramParamExpArguments(ProgramParamExp node,
+            ProgramExp previous, ProgramExp next) {}
+
+    public void postProgramParamExpArguments(ProgramParamExp data) {}
+
+    // ProgramStringExp
+    public boolean walkProgramStringExp(ProgramStringExp data) {
+        return false;
+    }
+
+    public void preProgramStringExp(ProgramStringExp data) {}
+
+    public void midProgramStringExp(ProgramStringExp node,
+            ResolveConceptualElement previous, ResolveConceptualElement next) {}
+
+    public void postProgramStringExp(ProgramStringExp data) {}
+
+    // ProofDec
+    public boolean walkProofDec(ProofDec data) {
+        return false;
+    }
+
+    public void preProofDec(ProofDec data) {}
+
+    public void midProofDec(ProofDec node, ResolveConceptualElement previous,
+            ResolveConceptualElement next) {}
+
+    public void postProofDec(ProofDec data) {}
+
+    // ProofDecStatements
+    public boolean walkProofDecStatements(ProofDec data) {
+        return false;
+    }
+
+    public void preProofDecStatements(ProofDec data) {}
+
+    public void midProofDecStatements(ProofDec node, Exp previous, Exp next) {}
+
+    public void postProofDecStatements(ProofDec data) {}
+
+    // ProofDecBaseCase
+    public boolean walkProofDecBaseCase(ProofDec data) {
+        return false;
+    }
+
+    public void preProofDecBaseCase(ProofDec data) {}
+
+    public void midProofDecBaseCase(ProofDec node, Exp previous, Exp next) {}
+
+    public void postProofDecBaseCase(ProofDec data) {}
+
+    // ProofDecInductiveCase
+    public boolean walkProofDecInductiveCase(ProofDec data) {
+        return false;
+    }
+
+    public void preProofDecInductiveCase(ProofDec data) {}
+
+    public void midProofDecInductiveCase(ProofDec node, Exp previous, Exp next) {}
+
+    public void postProofDecInductiveCase(ProofDec data) {}
+
+    // ProofDefinitionExp
+    public boolean walkProofDefinitionExp(ProofDefinitionExp data) {
+        return false;
+    }
+
+    public void preProofDefinitionExp(ProofDefinitionExp data) {}
+
+    public void midProofDefinitionExp(ProofDefinitionExp node,
+            ResolveConceptualElement previous, ResolveConceptualElement next) {}
+
+    public void postProofDefinitionExp(ProofDefinitionExp data) {}
+
+    // ProofModuleDec
+    public boolean walkProofModuleDec(ProofModuleDec data) {
+        return false;
+    }
+
+    public void preProofModuleDec(ProofModuleDec data) {}
+
+    public void midProofModuleDec(ProofModuleDec node,
+            ResolveConceptualElement previous, ResolveConceptualElement next) {}
+
+    public void postProofModuleDec(ProofModuleDec data) {}
+
+    // ProofModuleDecModuleParams
+    public boolean walkProofModuleDecModuleParams(ProofModuleDec data) {
+        return false;
+    }
+
+    public void preProofModuleDecModuleParams(ProofModuleDec data) {}
+
+    public void midProofModuleDecModuleParams(ProofModuleDec node,
+            ModuleParameter previous, ModuleParameter next) {}
+
+    public void postProofModuleDecModuleParams(ProofModuleDec data) {}
+
+    // ProofModuleDecUsesItems
+    public boolean walkProofModuleDecUsesItems(ProofModuleDec data) {
+        return false;
+    }
+
+    public void preProofModuleDecUsesItems(ProofModuleDec data) {}
+
+    public void midProofModuleDecUsesItems(ProofModuleDec node,
+            UsesItem previous, UsesItem next) {}
+
+    public void postProofModuleDecUsesItems(ProofModuleDec data) {}
+
+    // ProofModuleDecDecs
+    public boolean walkProofModuleDecDecs(ProofModuleDec data) {
+        return false;
+    }
+
+    public void preProofModuleDecDecs(ProofModuleDec data) {}
+
+    public void midProofModuleDecDecs(ProofModuleDec node, Dec previous,
+            Dec next) {}
+
+    public void postProofModuleDecDecs(ProofModuleDec data) {}
+
+    // QuantExp
+    public boolean walkQuantExp(QuantExp data) {
+        return false;
+    }
+
+    public void preQuantExp(QuantExp data) {}
+
+    public void midQuantExp(QuantExp node, ResolveConceptualElement previous,
+            ResolveConceptualElement next) {}
+
+    public void postQuantExp(QuantExp data) {}
+
+    // QuantExpVars
+    public boolean walkQuantExpVars(QuantExp data) {
+        return false;
+    }
+
+    public void preQuantExpVars(QuantExp data) {}
+
+    public void midQuantExpVars(QuantExp node, MathVarDec previous,
+            MathVarDec next) {}
+
+    public void postQuantExpVars(QuantExp data) {}
+
+    // RealizationParamDec
+    public boolean walkRealizationParamDec(RealizationParamDec data) {
+        return false;
+    }
+
+    public void preRealizationParamDec(RealizationParamDec data) {}
+
+    public void midRealizationParamDec(RealizationParamDec node,
+            ResolveConceptualElement previous, ResolveConceptualElement next) {}
+
+    public void postRealizationParamDec(RealizationParamDec data) {}
+
+    // RecordTy
+    public boolean walkRecordTy(RecordTy data) {
+        return false;
+    }
+
+    public void preRecordTy(RecordTy data) {}
+
+    public void midRecordTy(RecordTy node, ResolveConceptualElement previous,
+            ResolveConceptualElement next) {}
+
+    public void postRecordTy(RecordTy data) {}
+
+    // RecordTyFields
+    public boolean walkRecordTyFields(RecordTy data) {
+        return false;
+    }
+
+    public void preRecordTyFields(RecordTy data) {}
+
+    public void midRecordTyFields(RecordTy node, VarDec previous, VarDec next) {}
+
+    public void postRecordTyFields(RecordTy data) {}
+
+    // RenamingItem
+    public boolean walkRenamingItem(RenamingItem data) {
+        return false;
+    }
+
+    public void preRenamingItem(RenamingItem data) {}
+
+    public void midRenamingItem(RenamingItem node,
+            ResolveConceptualElement previous, ResolveConceptualElement next) {}
+
+    public void postRenamingItem(RenamingItem data) {}
+
+    // RepresentationDec
+    public boolean walkRepresentationDec(RepresentationDec data) {
+        return false;
+    }
+
+    public void preRepresentationDec(RepresentationDec data) {}
+
+    public void midRepresentationDec(RepresentationDec node,
+            ResolveConceptualElement previous, ResolveConceptualElement next) {}
+
+    public void postRepresentationDec(RepresentationDec data) {}
+
+    // ResolveConceptualElement
+    public boolean walkResolveConceptualElement(ResolveConceptualElement data) {
+        return false;
+    }
+
+    public void preResolveConceptualElement(ResolveConceptualElement data) {}
+
+    public void midResolveConceptualElement(ResolveConceptualElement node,
+            ResolveConceptualElement previous, ResolveConceptualElement next) {}
+
+    public void postResolveConceptualElement(ResolveConceptualElement data) {}
+
+    // SelectionStmt
+    public boolean walkSelectionStmt(SelectionStmt data) {
+        return false;
+    }
+
+    public void preSelectionStmt(SelectionStmt data) {}
+
+    public void midSelectionStmt(SelectionStmt node,
+            ResolveConceptualElement previous, ResolveConceptualElement next) {}
+
+    public void postSelectionStmt(SelectionStmt data) {}
+
+    // SelectionStmtWhenpairs
+    public boolean walkSelectionStmtWhenpairs(SelectionStmt data) {
+        return false;
+    }
+
+    public void preSelectionStmtWhenpairs(SelectionStmt data) {}
+
+    public void midSelectionStmtWhenpairs(SelectionStmt node,
+            ChoiceItem previous, ChoiceItem next) {}
+
+    public void postSelectionStmtWhenpairs(SelectionStmt data) {}
+
+    // SelectionStmtDefaultclause
+    public boolean walkSelectionStmtDefaultclause(SelectionStmt data) {
+        return false;
+    }
+
+    public void preSelectionStmtDefaultclause(SelectionStmt data) {}
+
+    public void midSelectionStmtDefaultclause(SelectionStmt node,
+            Statement previous, Statement next) {}
+
+    public void postSelectionStmtDefaultclause(SelectionStmt data) {}
+
+    // SetExp
+    public boolean walkSetExp(SetExp data) {
+        return false;
+    }
+
+    public void preSetExp(SetExp data) {}
+
+    public void midSetExp(SetExp node, ResolveConceptualElement previous,
+            ResolveConceptualElement next) {}
+
+    public void postSetExp(SetExp data) {}
+
+    // SetExpVars
+    public boolean walkSetExpVars(SetExp data) {
+        return false;
+    }
+
+    public void preSetExpVars(SetExp data) {}
+
+    public void midSetExpVars(SetExp node, VarExp previous, VarExp next) {}
+
+    public void postSetExpVars(SetExp data) {}
+
+    // ShortFacilityModuleDec
+    public boolean walkShortFacilityModuleDec(ShortFacilityModuleDec data) {
+        return false;
+    }
+
+    public void preShortFacilityModuleDec(ShortFacilityModuleDec data) {}
+
+    public void midShortFacilityModuleDec(ShortFacilityModuleDec node,
+            ResolveConceptualElement previous, ResolveConceptualElement next) {}
+
+    public void postShortFacilityModuleDec(ShortFacilityModuleDec data) {}
+
+    // ShortFacilityModuleDecUsesItems
+    public boolean walkShortFacilityModuleDecUsesItems(
+            ShortFacilityModuleDec data) {
+        return false;
+    }
+
+    public void preShortFacilityModuleDecUsesItems(ShortFacilityModuleDec data) {}
+
+    public void midShortFacilityModuleDecUsesItems(ShortFacilityModuleDec node,
+            UsesItem previous, UsesItem next) {}
+
+    public void postShortFacilityModuleDecUsesItems(ShortFacilityModuleDec data) {}
+
+    // Statement
+    public boolean walkStatement(Statement data) {
+        return false;
+    }
+
+    public void preStatement(Statement data) {}
+
+    public void midStatement(Statement node, ResolveConceptualElement previous,
+            ResolveConceptualElement next) {}
+
+    public void postStatement(Statement data) {}
+
+    // StringExp
+    public boolean walkStringExp(StringExp data) {
+        return false;
+    }
+
+    public void preStringExp(StringExp data) {}
+
+    public void midStringExp(StringExp node, ResolveConceptualElement previous,
+            ResolveConceptualElement next) {}
+
+    public void postStringExp(StringExp data) {}
+
+    // SubtypeDec
+    public boolean walkSubtypeDec(SubtypeDec data) {
+        return false;
+    }
+
+    public void preSubtypeDec(SubtypeDec data) {}
+
+    public void midSubtypeDec(SubtypeDec node,
+            ResolveConceptualElement previous, ResolveConceptualElement next) {}
+
+    public void postSubtypeDec(SubtypeDec data) {}
+
+    // SuppositionDeductionExp
+    public boolean walkSuppositionDeductionExp(SuppositionDeductionExp data) {
+        return false;
+    }
+
+    public void preSuppositionDeductionExp(SuppositionDeductionExp data) {}
+
+    public void midSuppositionDeductionExp(SuppositionDeductionExp node,
+            ResolveConceptualElement previous, ResolveConceptualElement next) {}
+
+    public void postSuppositionDeductionExp(SuppositionDeductionExp data) {}
+
+    // SuppositionDeductionExpBody
+    public boolean walkSuppositionDeductionExpBody(SuppositionDeductionExp data) {
+        return false;
+    }
+
+    public void preSuppositionDeductionExpBody(SuppositionDeductionExp data) {}
+
+    public void midSuppositionDeductionExpBody(SuppositionDeductionExp node,
+            Exp previous, Exp next) {}
+
+    public void postSuppositionDeductionExpBody(SuppositionDeductionExp data) {}
+
+    // SuppositionExp
+    public boolean walkSuppositionExp(SuppositionExp data) {
+        return false;
+    }
+
+    public void preSuppositionExp(SuppositionExp data) {}
+
+    public void midSuppositionExp(SuppositionExp node,
+            ResolveConceptualElement previous, ResolveConceptualElement next) {}
+
+    public void postSuppositionExp(SuppositionExp data) {}
+
+    // SuppositionExpVars
+    public boolean walkSuppositionExpVars(SuppositionExp data) {
+        return false;
+    }
+
+    public void preSuppositionExpVars(SuppositionExp data) {}
+
+    public void midSuppositionExpVars(SuppositionExp node, MathVarDec previous,
+            MathVarDec next) {}
+
+    public void postSuppositionExpVars(SuppositionExp data) {}
+
+    // SwapStmt
+    public boolean walkSwapStmt(SwapStmt data) {
+        return false;
+    }
+
+    public void preSwapStmt(SwapStmt data) {}
+
+    public void midSwapStmt(SwapStmt node, ResolveConceptualElement previous,
+            ResolveConceptualElement next) {}
+
+    public void postSwapStmt(SwapStmt data) {}
+
+    // TupleExp
+    public boolean walkTupleExp(TupleExp data) {
+        return false;
+    }
+
+    public void preTupleExp(TupleExp data) {}
+
+    public void midTupleExp(TupleExp node, ResolveConceptualElement previous,
+            ResolveConceptualElement next) {}
+
+    public void postTupleExp(TupleExp data) {}
+
+    // TupleExpFields
+    public boolean walkTupleExpFields(TupleExp data) {
+        return false;
+    }
+
+    public void preTupleExpFields(TupleExp data) {}
+
+    public void midTupleExpFields(TupleExp node, Exp previous, Exp next) {}
+
+    public void postTupleExpFields(TupleExp data) {}
+
+    // TupleTy
+    public boolean walkTupleTy(TupleTy data) {
+        return false;
+    }
+
+    public void preTupleTy(TupleTy data) {}
+
+    public void midTupleTy(TupleTy node, ResolveConceptualElement previous,
+            ResolveConceptualElement next) {}
+
+    public void postTupleTy(TupleTy data) {}
+
+    // TupleTyFields
+    public boolean walkTupleTyFields(TupleTy data) {
+        return false;
+    }
+
+    public void preTupleTyFields(TupleTy data) {}
+
+    public void midTupleTyFields(TupleTy node, Ty previous, Ty next) {}
+
+    public void postTupleTyFields(TupleTy data) {}
+
+    // Ty
+    public boolean walkTy(Ty data) {
+        return false;
+    }
+
+    public void preTy(Ty data) {}
+
+    public void midTy(Ty node, ResolveConceptualElement previous,
+            ResolveConceptualElement next) {}
+
+    public void postTy(Ty data) {}
+
+    // TypeDec
+    public boolean walkTypeDec(TypeDec data) {
+        return false;
+    }
+
+    public void preTypeDec(TypeDec data) {}
+
+    public void midTypeDec(TypeDec node, ResolveConceptualElement previous,
+            ResolveConceptualElement next) {}
+
+    public void postTypeDec(TypeDec data) {}
+
+    // TypeFunctionExp
+    public boolean walkTypeFunctionExp(TypeFunctionExp data) {
+        return false;
+    }
+
+    public void preTypeFunctionExp(TypeFunctionExp data) {}
+
+    public void midTypeFunctionExp(TypeFunctionExp node,
+            ResolveConceptualElement previous, ResolveConceptualElement next) {}
+
+    public void postTypeFunctionExp(TypeFunctionExp data) {}
+
+    // TypeFunctionExpParams
+    public boolean walkTypeFunctionExpParams(TypeFunctionExp data) {
+        return false;
+    }
+
+    public void preTypeFunctionExpParams(TypeFunctionExp data) {}
+
+    public void midTypeFunctionExpParams(TypeFunctionExp node, Exp previous,
+            Exp next) {}
+
+    public void postTypeFunctionExpParams(TypeFunctionExp data) {}
+
+    // UnaryMinusExp
+    public boolean walkUnaryMinusExp(UnaryMinusExp data) {
+        return false;
+    }
+
+    public void preUnaryMinusExp(UnaryMinusExp data) {}
+
+    public void midUnaryMinusExp(UnaryMinusExp node,
+            ResolveConceptualElement previous, ResolveConceptualElement next) {}
+
+    public void postUnaryMinusExp(UnaryMinusExp data) {}
+
+    // UsesItem
+    public boolean walkUsesItem(UsesItem data) {
+        return false;
+    }
+
+    public void preUsesItem(UsesItem data) {}
+
+    public void midUsesItem(UsesItem node, ResolveConceptualElement previous,
+            ResolveConceptualElement next) {}
+
+    public void postUsesItem(UsesItem data) {}
+
+    // VarDec
+    public boolean walkVarDec(VarDec data) {
+        return false;
+    }
+
+    public void preVarDec(VarDec data) {}
+
+    public void midVarDec(VarDec node, ResolveConceptualElement previous,
+            ResolveConceptualElement next) {}
+
+    public void postVarDec(VarDec data) {}
+
+    // VarExp
+    public boolean walkVarExp(VarExp data) {
+        return false;
+    }
+
+    public void preVarExp(VarExp data) {}
+
+    public void midVarExp(VarExp node, ResolveConceptualElement previous,
+            ResolveConceptualElement next) {}
+
+    public void postVarExp(VarExp data) {}
+
+    // VariableArrayExp
+    public boolean walkVariableArrayExp(VariableArrayExp data) {
+        return false;
+    }
+
+    public void preVariableArrayExp(VariableArrayExp data) {}
+
+    public void midVariableArrayExp(VariableArrayExp node,
+            ResolveConceptualElement previous, ResolveConceptualElement next) {}
+
+    public void postVariableArrayExp(VariableArrayExp data) {}
+
+    // VariableDotExp
+    public boolean walkVariableDotExp(VariableDotExp data) {
+        return false;
+    }
+
+    public void preVariableDotExp(VariableDotExp data) {}
+
+    public void midVariableDotExp(VariableDotExp node,
+            ResolveConceptualElement previous, ResolveConceptualElement next) {}
+
+    public void postVariableDotExp(VariableDotExp data) {}
+
+    // VariableDotExpSegments
+    public boolean walkVariableDotExpSegments(VariableDotExp data) {
+        return false;
+    }
+
+    public void preVariableDotExpSegments(VariableDotExp data) {}
+
+    public void midVariableDotExpSegments(VariableDotExp node,
+            VariableExp previous, VariableExp next) {}
+
+    public void postVariableDotExpSegments(VariableDotExp data) {}
+
+    // VariableExp
+    public boolean walkVariableExp(VariableExp data) {
+        return false;
+    }
+
+    public void preVariableExp(VariableExp data) {}
+
+    public void midVariableExp(VariableExp node,
+            ResolveConceptualElement previous, ResolveConceptualElement next) {}
+
+    public void postVariableExp(VariableExp data) {}
+
+    // VariableNameExp
+    public boolean walkVariableNameExp(VariableNameExp data) {
+        return false;
+    }
+
+    public void preVariableNameExp(VariableNameExp data) {}
+
+    public void midVariableNameExp(VariableNameExp node,
+            ResolveConceptualElement previous, ResolveConceptualElement next) {}
+
+    public void postVariableNameExp(VariableNameExp data) {}
+
+    // VariableRecordExp
+    public boolean walkVariableRecordExp(VariableRecordExp data) {
+        return false;
+    }
+
+    public void preVariableRecordExp(VariableRecordExp data) {}
+
+    public void midVariableRecordExp(VariableRecordExp node,
+            ResolveConceptualElement previous, ResolveConceptualElement next) {}
+
+    public void postVariableRecordExp(VariableRecordExp data) {}
+
+    // VariableRecordExpFields
+    public boolean walkVariableRecordExpFields(VariableRecordExp data) {
+        return false;
+    }
+
+    public void preVariableRecordExpFields(VariableRecordExp data) {}
+
+    public void midVariableRecordExpFields(VariableRecordExp node,
+            VariableExp previous, VariableExp next) {}
+
+    public void postVariableRecordExpFields(VariableRecordExp data) {}
+
+    // WhileStmt
+    public boolean walkWhileStmt(WhileStmt data) {
+        return false;
+    }
+
+    public void preWhileStmt(WhileStmt data) {}
+
+    public void midWhileStmt(WhileStmt node, ResolveConceptualElement previous,
+            ResolveConceptualElement next) {}
+
+    public void postWhileStmt(WhileStmt data) {}
+
+    // WhileStmtChanging
+    public boolean walkWhileStmtChanging(WhileStmt data) {
+        return false;
+    }
+
+    public void preWhileStmtChanging(WhileStmt data) {}
+
+    public void midWhileStmtChanging(WhileStmt node, VariableExp previous,
+            VariableExp next) {}
+
+    public void postWhileStmtChanging(WhileStmt data) {}
+
+    // WhileStmtStatements
+    public boolean walkWhileStmtStatements(WhileStmt data) {
+        return false;
+    }
+
+    public void preWhileStmtStatements(WhileStmt data) {}
+
+    public void midWhileStmtStatements(WhileStmt node, Statement previous,
+            Statement next) {}
+
+    public void postWhileStmtStatements(WhileStmt data) {}
+
+}